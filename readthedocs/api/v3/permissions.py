<<<<<<< HEAD
from rest_framework.permissions import BasePermission
=======
from rest_framework.permissions import IsAuthenticated, BasePermission
>>>>>>> 769a228b


class PublicDetailPrivateListing(BasePermission):

    """
    Permission class for our custom use case.

    * Always give permission for a ``detail`` request
    * Only give permission for ``listing`` request if user is admin of the project
    """

    def has_permission(self, request, view):
        if view.detail:
            return True

        project = view._get_parent_project()
        if view.is_project_maintainer(request.user, project):
            return True


class ListCreateProject(BasePermission):

    """
    Permission class to grant projects listing and project creation.

    * Allow access to ``/projects`` (user's projects listing)
    """

    def has_permission(self, request, view):
<<<<<<< HEAD
        if view.basename == 'projects' and any([
                view.action == 'list',
                view.action == 'create',  # used to create Form in BrowsableAPIRenderer
                view.action is None,  # needed for BrowsableAPIRenderer
        ]):
            # hitting ``/projects/``, allowing
=======
        is_authenticated = super().has_permission(request, view)
        if is_authenticated:
            if view.basename == 'projects' and any([
                    view.action == 'list',
                    view.action == 'create',  # used to create Form in BrowsableAPIRenderer
                    view.action is None,  # needed for BrowsableAPIRenderer
            ]):
                # hitting ``/projects/``, allowing
                return True

            if view.detail:
                return True

            project = view._get_parent_project()
            if view.has_admin_permission(request.user, project):
                return True

        return False


class IsProjectAdmin(BasePermission):

    """Grant permission if user has admin rights on the Project."""

    def has_permission(self, request, view):
        project = view._get_parent_project()
        if view.has_admin_permission(request.user, project):
>>>>>>> 769a228b
            return True<|MERGE_RESOLUTION|>--- conflicted
+++ resolved
@@ -1,8 +1,4 @@
-<<<<<<< HEAD
 from rest_framework.permissions import BasePermission
-=======
-from rest_framework.permissions import IsAuthenticated, BasePermission
->>>>>>> 769a228b
 
 
 class PublicDetailPrivateListing(BasePermission):
@@ -32,32 +28,13 @@
     """
 
     def has_permission(self, request, view):
-<<<<<<< HEAD
         if view.basename == 'projects' and any([
                 view.action == 'list',
                 view.action == 'create',  # used to create Form in BrowsableAPIRenderer
                 view.action is None,  # needed for BrowsableAPIRenderer
         ]):
             # hitting ``/projects/``, allowing
-=======
-        is_authenticated = super().has_permission(request, view)
-        if is_authenticated:
-            if view.basename == 'projects' and any([
-                    view.action == 'list',
-                    view.action == 'create',  # used to create Form in BrowsableAPIRenderer
-                    view.action is None,  # needed for BrowsableAPIRenderer
-            ]):
-                # hitting ``/projects/``, allowing
-                return True
-
-            if view.detail:
-                return True
-
-            project = view._get_parent_project()
-            if view.has_admin_permission(request.user, project):
-                return True
-
-        return False
+            return True
 
 
 class IsProjectAdmin(BasePermission):
@@ -66,6 +43,5 @@
 
     def has_permission(self, request, view):
         project = view._get_parent_project()
-        if view.has_admin_permission(request.user, project):
->>>>>>> 769a228b
+        if view.is_project_maintainer(request.user, project):
             return True