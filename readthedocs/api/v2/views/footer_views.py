"""Endpoint to generate footer HTML."""

from django.conf import settings
from django.shortcuts import get_object_or_404
from django.template import loader as template_loader
from rest_framework.permissions import AllowAny
from rest_framework.renderers import JSONRenderer
from rest_framework.response import Response
from rest_framework.views import APIView
from rest_framework_jsonp.renderers import JSONPRenderer

from readthedocs.api.v2.signals import footer_response
from readthedocs.builds.constants import LATEST, TAG
from readthedocs.builds.models import Version
from readthedocs.projects.models import Project
from readthedocs.projects.version_handling import (
    highest_version,
    parse_version_failsafe,
)
from readthedocs.search.tasks import increase_page_view_count


def get_version_compare_data(project, base_version=None):
    """
    Retrieve metadata about the highest version available for this project.

    :param base_version: We assert whether or not the base_version is also the
                         highest version in the resulting "is_highest" value.
    """
    versions_qs = Version.internal.public(project=project)

    # Take preferences over tags only if the project has at least one tag
    if versions_qs.filter(type=TAG).exists():
        versions_qs = versions_qs.filter(type=TAG)

    # Optimization
    versions_qs = versions_qs.select_related('project')

    highest_version_obj, highest_version_comparable = highest_version(
        versions_qs,
    )
    ret_val = {
        'project': str(highest_version_obj),
        'version': str(highest_version_comparable),
        'is_highest': True,
    }
    if highest_version_obj:
        ret_val['url'] = highest_version_obj.get_absolute_url()
        ret_val['slug'] = highest_version_obj.slug
    if base_version and base_version.slug != LATEST:
        try:
            base_version_comparable = parse_version_failsafe(
                base_version.verbose_name,
            )
            if base_version_comparable:
                # This is only place where is_highest can get set. All error
                # cases will be set to True, for non- standard versions.
                ret_val['is_highest'] = (
                    base_version_comparable >= highest_version_comparable
                )
            else:
                ret_val['is_highest'] = True
        except (Version.DoesNotExist, TypeError):
            ret_val['is_highest'] = True
    return ret_val


class FooterHTML(APIView):

    """
    Render and return footer markup.

    .. note::

<<<<<<< HEAD
    # increase the page view count
    increase_page_view_count.delay(
        project=context['project'],
        version=context['version'],
        path=context['path'] if context['path'] else 'index.html'
    )

    # Allow folks to hook onto the footer response for various information
    # collection, or to modify the resp_data.
    footer_response.send(
        sender=None,
        request=request,
        context=context,
        resp_data=resp_data,
    )
=======
       The methods `_get_project` and `_get_version`
       are called many times, so a basic cache is implemented.
    """

    http_method_names = ['get']
    permission_classes = [AllowAny]
    renderer_classes = [JSONRenderer, JSONPRenderer]

    def _get_project(self):
        cache_key = '_cached_project'
        project = getattr(self, cache_key, None)

        if not project:
            project_slug = self.request.GET.get('project', None)
            project = get_object_or_404(Project, slug=project_slug)
            setattr(self, cache_key, project)

        return project
>>>>>>> 34d1a157

    def _get_version(self):
        cache_key = '_cached_version'
        version = getattr(self, cache_key, None)

        if not version:
            version_slug = self.request.GET.get('version', None)

            # Hack in a fix for missing version slug deploy
            # that went out a while back
            if version_slug == '':
                version_slug = LATEST

            version = get_object_or_404(
                Version.objects.public(
                    user=self.request.user,
                    project=self._get_project(),
                    only_active=False,
                ),
                slug__iexact=version_slug,
            )
            setattr(self, cache_key, version)

        return version

    def _get_context(self):
        theme = self.request.GET.get('theme', False)
        docroot = self.request.GET.get('docroot', '')
        subproject = self.request.GET.get('subproject', False)
        source_suffix = self.request.GET.get('source_suffix', '.rst')

        new_theme = (theme == 'sphinx_rtd_theme')
        using_theme = (theme == 'default')

        project = self._get_project()
        main_project = project.main_language_project or project
        version = self._get_version()

        page_slug = self.request.GET.get('page', '')
        if page_slug and page_slug != 'index':
            if main_project.documentation_type == 'sphinx_htmldir':
                path = page_slug + '/'
            else:
                path = page_slug + '.html'
        else:
            path = ''

        context = {
            'project': project,
            'version': version,
            'path': path,
            'downloads': version.get_downloads(pretty=True),
            'current_version': version.verbose_name,
            'versions': project.ordered_active_versions(
                user=self.request.user,
            ),
            'main_project': main_project,
            'translations': main_project.translations.all(),
            'current_language': project.language,
            'using_theme': using_theme,
            'new_theme': new_theme,
            'settings': settings,
            'subproject': subproject,
            'github_edit_url': version.get_github_url(
                docroot,
                page_slug,
                source_suffix,
                'edit',
            ),
            'github_view_url': version.get_github_url(
                docroot,
                page_slug,
                source_suffix,
                'view',
            ),
            'gitlab_edit_url': version.get_gitlab_url(
                docroot,
                page_slug,
                source_suffix,
                'edit',
            ),
            'gitlab_view_url': version.get_gitlab_url(
                docroot,
                page_slug,
                source_suffix,
                'view',
            ),
            'bitbucket_url': version.get_bitbucket_url(
                docroot,
                page_slug,
                source_suffix,
            ),
            'theme': theme,
        }
        return context

    def get(self, request, format=None):
        project = self._get_project()
        version = self._get_version()
        version_compare_data = get_version_compare_data(
            project,
            version,
        )

        context = self._get_context()
        html = template_loader.get_template('restapi/footer.html').render(
            context,
            request,
        )

        resp_data = {
            'html': html,
            'show_version_warning': project.show_version_warning,
            'version_active': version.active,
            'version_compare': version_compare_data,
            'version_supported': version.supported,
        }

        # Allow folks to hook onto the footer response for various information
        # collection, or to modify the resp_data.
        footer_response.send(
            sender=None,
            request=request,
            context=context,
            resp_data=resp_data,
        )

        return Response(resp_data)<|MERGE_RESOLUTION|>--- conflicted
+++ resolved
@@ -72,23 +72,6 @@
 
     .. note::
 
-<<<<<<< HEAD
-    # increase the page view count
-    increase_page_view_count.delay(
-        project=context['project'],
-        version=context['version'],
-        path=context['path'] if context['path'] else 'index.html'
-    )
-
-    # Allow folks to hook onto the footer response for various information
-    # collection, or to modify the resp_data.
-    footer_response.send(
-        sender=None,
-        request=request,
-        context=context,
-        resp_data=resp_data,
-    )
-=======
        The methods `_get_project` and `_get_version`
        are called many times, so a basic cache is implemented.
     """
@@ -107,7 +90,6 @@
             setattr(self, cache_key, project)
 
         return project
->>>>>>> 34d1a157
 
     def _get_version(self):
         cache_key = '_cached_version'
@@ -226,6 +208,13 @@
             'version_supported': version.supported,
         }
 
+        # increase the page view count
+        increase_page_view_count.delay(
+            project=context['project'],
+            version=context['version'],
+            path=context['path'] if context['path'] else 'index.html'
+        )
+
         # Allow folks to hook onto the footer response for various information
         # collection, or to modify the resp_data.
         footer_response.send(
