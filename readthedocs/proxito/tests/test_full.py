# Copied from .org

import os
from unittest import mock

import django_dynamic_fixture as fixture
from django.conf import settings
from textwrap import dedent
from django.core.cache import cache
from django.http import HttpResponse
from django.test.utils import override_settings
from django.urls import reverse

from readthedocs.builds.constants import EXTERNAL, INTERNAL, LATEST
from readthedocs.builds.models import Version
from readthedocs.projects import constants
from readthedocs.projects.constants import (
    MKDOCS,
    SPHINX,
    SPHINX_HTMLDIR,
    SPHINX_SINGLEHTML,
    PUBLIC,
    PRIVATE,
)
from readthedocs.projects.models import Project, Domain
from readthedocs.rtd_tests.storage import BuildMediaFileSystemStorageTest

from .base import BaseDocServing


@override_settings(
    PYTHON_MEDIA=False,
    PUBLIC_DOMAIN='dev.readthedocs.io',
)
class TestFullDocServing(BaseDocServing):
    # Test the full range of possible doc URL's

    def test_health_check(self):
<<<<<<< HEAD
        url = '/_/health_check/'
=======
        url = reverse('health_check')
>>>>>>> 3c9dafe0
        host = 'project.dev.readthedocs.io'
        resp = self.client.get(url, HTTP_HOST=host)
        self.assertEqual(resp.status_code, 200)
        self.assertEqual(resp.json(), {'status': 200})

        # Test with IP address, which should still work
        # since we're skipping middleware
        host = '127.0.0.1'
        resp = self.client.get(url, HTTP_HOST=host)
        self.assertEqual(resp.status_code, 200)
        self.assertEqual(resp.json(), {'status': 200})

    def test_subproject_serving(self):
        url = '/projects/subproject/en/latest/awesome.html'
        host = 'project.dev.readthedocs.io'
        resp = self.client.get(url, HTTP_HOST=host)
        self.assertEqual(
            resp['x-accel-redirect'], '/proxito/media/html/subproject/latest/awesome.html',
        )

    def test_subproject_single_version(self):
        self.subproject.single_version = True
        self.subproject.save()
        url = '/projects/subproject/awesome.html'
        host = 'project.dev.readthedocs.io'
        resp = self.client.get(url, HTTP_HOST=host)
        self.assertEqual(
            resp['x-accel-redirect'], '/proxito/media/html/subproject/latest/awesome.html',
        )

    def test_subproject_translation_serving(self):
        url = '/projects/subproject/es/latest/awesome.html'
        host = 'project.dev.readthedocs.io'
        resp = self.client.get(url, HTTP_HOST=host)
        self.assertEqual(
            resp['x-accel-redirect'], '/proxito/media/html/subproject-translation/latest/awesome.html',
        )

    def test_subproject_alias_serving(self):
        url = '/projects/this-is-an-alias/en/latest/awesome.html'
        host = 'project.dev.readthedocs.io'
        resp = self.client.get(url, HTTP_HOST=host)
        self.assertEqual(
            resp['x-accel-redirect'], '/proxito/media/html/subproject-alias/latest/awesome.html',
        )

    def test_translation_serving(self):
        url = '/es/latest/awesome.html'
        host = 'project.dev.readthedocs.io'
        resp = self.client.get(url, HTTP_HOST=host)
        self.assertEqual(
            resp['x-accel-redirect'], '/proxito/media/html/translation/latest/awesome.html',
        )

    def test_normal_serving(self):
        url = '/en/latest/awesome.html'
        host = 'project.dev.readthedocs.io'
        resp = self.client.get(url, HTTP_HOST=host)
        self.assertEqual(
            resp['x-accel-redirect'], '/proxito/media/html/project/latest/awesome.html',
        )

    def test_single_version_serving(self):
        self.project.single_version = True
        self.project.save()
        url = '/awesome.html'
        host = 'project.dev.readthedocs.io'
        resp = self.client.get(url, HTTP_HOST=host)
        self.assertEqual(
            resp['x-accel-redirect'], '/proxito/media/html/project/latest/awesome.html',
        )

    def test_single_version_serving_looks_like_normal(self):
        self.project.single_version = True
        self.project.save()
        url = '/en/stable/awesome.html'
        host = 'project.dev.readthedocs.io'
        resp = self.client.get(url, HTTP_HOST=host)
        self.assertEqual(
            resp['x-accel-redirect'], '/proxito/media/html/project/latest/en/stable/awesome.html',
        )

    def test_index_serving(self):
        host = 'project.dev.readthedocs.io'
        urls = ('/en/latest/awesome/', '/en/latest/awesome/index.html')
        for url in urls:
            resp = self.client.get(url, HTTP_HOST=host)
            self.assertEqual(
                resp['x-accel-redirect'], '/proxito/media/html/project/latest/awesome/index.html',
            )

    @override_settings(
        RTD_EXTERNAL_VERSION_DOMAIN='dev.readthedocs.build',
    )
    def test_single_version_external_serving(self):
        self.project.single_version = True
        self.project.save()
        fixture.get(
            Version,
            verbose_name='10',
            slug='10',
            type=EXTERNAL,
            active=True,
            project=self.project,
        )
        url = '/awesome.html'
        host = 'project--10.dev.readthedocs.build'
        resp = self.client.get(url, HTTP_HOST=host)
        self.assertEqual(
            resp['x-accel-redirect'], '/proxito/media/external/html/project/10/awesome.html',
        )

    @override_settings(
        RTD_EXTERNAL_VERSION_DOMAIN='dev.readthedocs.build',
    )
    def test_external_version_serving(self):
        fixture.get(
            Version,
            verbose_name='10',
            slug='10',
            type=EXTERNAL,
            active=True,
            project=self.project,
        )
        url = '/awesome.html'
        host = 'project--10.dev.readthedocs.build'
        resp = self.client.get(url, HTTP_HOST=host)
        self.assertEqual(
            resp['x-accel-redirect'], '/proxito/media/external/html/project/10/awesome.html',
        )

        # Invalid tests

    @override_settings(
        RTD_EXTERNAL_VERSION_DOMAIN='dev.readthedocs.build',
    )
    def test_invalid_domain_for_external_version_serving(self):
        fixture.get(
            Version,
            verbose_name='10',
            slug='10',
            type=EXTERNAL,
            active=True,
            project=self.project,
        )
        url = '/html/project/10/awesome.html'
        host = 'project.dev.readthedocs.io'
        resp = self.client.get(url, HTTP_HOST=host)
        self.assertEqual(resp.status_code, 404)

    def test_invalid_language_for_project_with_versions(self):
        url = '/foo/latest/awesome.html'
        host = 'project.dev.readthedocs.io'
        resp = self.client.get(url, HTTP_HOST=host)
        self.assertEqual(resp.status_code, 404)

    def test_invalid_translation_for_project_with_versions(self):
        url = '/cs/latest/awesome.html'
        host = 'project.dev.readthedocs.io'
        resp = self.client.get(url, HTTP_HOST=host)
        self.assertEqual(resp.status_code, 404)

    def test_invalid_subproject(self):
        url = '/projects/doesnt-exist/foo.html'
        host = 'project.dev.readthedocs.io'
        resp = self.client.get(url, HTTP_HOST=host)
        self.assertEqual(resp.status_code, 404)

    # https://github.com/readthedocs/readthedocs.org/pull/6226/files/596aa85a4886407f0eb65233ebf9c38ee3e8d485#r332445803
    def test_valid_project_as_invalid_subproject(self):
        url = '/projects/translation/es/latest/foo.html'
        host = 'project.dev.readthedocs.io'
        resp = self.client.get(url, HTTP_HOST=host)
        self.assertEqual(resp.status_code, 404)

    def test_public_domain_hsts(self):
        host = 'project.dev.readthedocs.io'
        response = self.client.get('/', HTTP_HOST=host)
        self.assertFalse('strict-transport-security' in response)

        response = self.client.get("/", HTTP_HOST=host, secure=True)
        self.assertFalse('strict-transport-security' in response)

        with override_settings(PUBLIC_DOMAIN_USES_HTTPS=True):
            response = self.client.get('/', HTTP_HOST=host)
            self.assertFalse('strict-transport-security' in response)

            response = self.client.get("/", HTTP_HOST=host, secure=True)
            self.assertEqual(
                response['strict-transport-security'],
                'max-age=31536000; includeSubDomains; preload',
            )

    def test_custom_domain_response_hsts(self):
        hostname = 'docs.random.com'
        domain = fixture.get(
            Domain,
            project=self.project,
            domain=hostname,
            hsts_max_age=0,
            hsts_include_subdomains=False,
            hsts_preload=False,
        )

        response = self.client.get("/", HTTP_HOST=hostname)
        self.assertFalse('strict-transport-security' in response)

        response = self.client.get("/", HTTP_HOST=hostname, secure=True)
        self.assertFalse('strict-transport-security' in response)

        domain.hsts_max_age = 3600
        domain.save()

        response = self.client.get("/", HTTP_HOST=hostname)
        self.assertFalse('strict-transport-security' in response)

        response = self.client.get("/", HTTP_HOST=hostname, secure=True)
        self.assertTrue('strict-transport-security' in response)
        self.assertEqual(
            response['strict-transport-security'], 'max-age=3600',
        )

        domain.hsts_include_subdomains = True
        domain.hsts_preload = True
        domain.save()

        response = self.client.get("/", HTTP_HOST=hostname, secure=True)
        self.assertTrue('strict-transport-security' in response)
        self.assertEqual(
            response['strict-transport-security'], 'max-age=3600; includeSubDomains; preload',
        )


class TestDocServingBackends(BaseDocServing):
    # Test that nginx and python backends both work

    @override_settings(PYTHON_MEDIA=True)
    def test_python_media_serving(self):
        with mock.patch(
                'readthedocs.proxito.views.mixins.serve', return_value=HttpResponse()) as serve_mock:
            url = '/en/latest/awesome.html'
            host = 'project.dev.readthedocs.io'
            self.client.get(url, HTTP_HOST=host)
            serve_mock.assert_called_with(
                mock.ANY,
                '/media/html/project/latest/awesome.html',
                os.path.join(settings.SITE_ROOT, 'media'),
            )

    @override_settings(PYTHON_MEDIA=False)
    def test_nginx_media_serving(self):
        resp = self.client.get('/en/latest/awesome.html', HTTP_HOST='project.dev.readthedocs.io')
        self.assertEqual(resp.status_code, 200)
        self.assertEqual(
            resp['x-accel-redirect'], '/proxito/media/html/project/latest/awesome.html',
        )

    @override_settings(PYTHON_MEDIA=False)
    def test_project_nginx_serving_unicode_filename(self):
        resp = self.client.get('/en/latest/úñíčódé.html', HTTP_HOST='project.dev.readthedocs.io')
        self.assertEqual(resp.status_code, 200)
        self.assertEqual(
            resp['x-accel-redirect'],
            '/proxito/media/html/project/latest/%C3%BA%C3%B1%C3%AD%C4%8D%C3%B3d%C3%A9.html',
        )


@override_settings(
    PYTHON_MEDIA=False,
    PUBLIC_DOMAIN='readthedocs.io',
    RTD_BUILD_MEDIA_STORAGE='readthedocs.rtd_tests.storage.BuildMediaFileSystemStorageTest',
)
class TestAdditionalDocViews(BaseDocServing):
    # Test that robots.txt and sitemap.xml work

    def tearDown(self):
        super().tearDown()
        # Cleanup cache to avoid throttling on tests
        cache.clear()

    @mock.patch.object(BuildMediaFileSystemStorageTest, 'exists')
    def test_default_robots_txt(self, storage_exists):
        storage_exists.return_value = False
        self.project.versions.update(active=True, built=True)
        response = self.client.get(
            reverse('robots_txt'),
            HTTP_HOST='project.readthedocs.io',
        )
        self.assertEqual(response.status_code, 200)
        expected = dedent(
            """
            User-agent: *

            Disallow: # Allow everything

            Sitemap: https://project.readthedocs.io/sitemap.xml
            """
        ).lstrip()
        self.assertEqual(response.content.decode(), expected)

    @mock.patch.object(BuildMediaFileSystemStorageTest, 'exists')
    def test_default_robots_txt_disallow_hidden_versions(self, storage_exists):
        storage_exists.return_value = False
        self.project.versions.update(active=True, built=True)
        fixture.get(
            Version,
            project=self.project,
            slug='hidden',
            active=True,
            hidden=True,
            privacy_level=PUBLIC,
        )
        fixture.get(
            Version,
            project=self.project,
            slug='hidden-2',
            active=True,
            hidden=True,
            privacy_level=PUBLIC,
        )
        fixture.get(
            Version,
            project=self.project,
            slug='hidden-and-inactive',
            active=False,
            hidden=True,
            privacy_level=PUBLIC,
        )
        fixture.get(
            Version,
            project=self.project,
            slug='hidden-and-private',
            active=False,
            hidden=True,
            privacy_level=PRIVATE,
        )

        response = self.client.get(
            reverse('robots_txt'),
            HTTP_HOST='project.readthedocs.io',
        )
        self.assertEqual(response.status_code, 200)
        expected = dedent(
            """
            User-agent: *

            Disallow: /en/hidden-2/ # Hidden version

            Disallow: /en/hidden/ # Hidden version

            Sitemap: https://project.readthedocs.io/sitemap.xml
            """
        ).lstrip()
        self.assertEqual(response.content.decode(), expected)

    @mock.patch.object(BuildMediaFileSystemStorageTest, 'exists')
    def test_default_robots_txt_private_version(self, storage_exists):
        storage_exists.return_value = False
        self.project.versions.update(active=True, built=True, privacy_level=constants.PRIVATE)
        response = self.client.get(
            reverse('robots_txt'),
            HTTP_HOST='project.readthedocs.io',
        )
        self.assertEqual(response.status_code, 404)

    def test_custom_robots_txt(self):
        self.project.versions.update(active=True, built=True)
        response = self.client.get(
            reverse('robots_txt'),
            HTTP_HOST='project.readthedocs.io',
        )
        self.assertEqual(
            response['x-accel-redirect'], '/proxito/media/html/project/latest/robots.txt',
        )

    def test_custom_robots_txt_private_version(self):
        self.project.versions.update(active=True, built=True, privacy_level=constants.PRIVATE)
        response = self.client.get(
            reverse('robots_txt'),
            HTTP_HOST='project.readthedocs.io',
        )
        self.assertEqual(response.status_code, 404)

    def test_directory_indexes(self):
        self.project.versions.update(active=True, built=True)
        # Confirm we've serving from storage for the `index-exists/index.html` file
        response = self.client.get(
            reverse('proxito_404_handler', kwargs={'proxito_path': '/en/latest/index-exists'}),
            HTTP_HOST='project.readthedocs.io',
        )
        self.assertEqual(
            response.status_code, 302
        )
        self.assertEqual(
            response['location'], '/en/latest/index-exists/',
        )

    def test_versioned_no_slash(self):
        self.project.versions.update(active=True, built=True)
        response = self.client.get(
            reverse('proxito_404_handler', kwargs={'proxito_path': '/en/latest'}),
            HTTP_HOST='project.readthedocs.io',
        )
        self.assertEqual(
            response.status_code, 302
        )
        self.assertEqual(
            response['location'], '/en/latest/',
        )

    @mock.patch.object(BuildMediaFileSystemStorageTest, 'exists')
    def test_directory_indexes_readme_serving(self, storage_exists):
        self.project.versions.update(active=True, built=True)

        storage_exists.side_effect = [False, True]
        # Confirm we've serving from storage for the `index-exists/index.html` file
        response = self.client.get(
            reverse('proxito_404_handler', kwargs={'proxito_path': '/en/latest/readme-exists'}),
            HTTP_HOST='project.readthedocs.io',
        )
        self.assertEqual(
            response.status_code, 302
        )
        self.assertEqual(
            response['location'], '/en/latest/readme-exists/README.html',
        )

    def test_directory_indexes_get_args(self):
        self.project.versions.update(active=True, built=True)
        # Confirm we've serving from storage for the `index-exists/index.html` file
        response = self.client.get(
            reverse('proxito_404_handler', kwargs={'proxito_path': '/en/latest/index-exists'}) + '?foo=bar',
            HTTP_HOST='project.readthedocs.io',
        )
        self.assertEqual(
            response.status_code, 302
        )
        self.assertEqual(
            response['location'], '/en/latest/index-exists/?foo=bar',
        )

    @mock.patch.object(BuildMediaFileSystemStorageTest, 'open')
    @mock.patch.object(BuildMediaFileSystemStorageTest, 'exists')
    def test_404_storage_serves_custom_404_sphinx(self, storage_exists, storage_open):
        self.project.versions.update(active=True, built=True)
        fancy_version = fixture.get(
            Version,
            slug='fancy-version',
            privacy_level=constants.PUBLIC,
            active=True,
            built=True,
            project=self.project,
            documentation_type=SPHINX,
        )

        storage_exists.side_effect = [False, False, True]
        response = self.client.get(
            reverse('proxito_404_handler', kwargs={'proxito_path': '/en/fancy-version/not-found'}),
            HTTP_HOST='project.readthedocs.io',
        )
        storage_exists.assert_has_calls(
            [
                mock.call('html/project/fancy-version/not-found/index.html'),
                mock.call('html/project/fancy-version/not-found/README.html'),
                mock.call('html/project/fancy-version/404.html'),
            ]
        )
        self.assertEqual(response.status_code, 404)

    @mock.patch.object(BuildMediaFileSystemStorageTest, 'exists')
    def test_redirects_to_correct_index(self, storage_exists):
        """This case is when the project uses a README.html as index."""
        self.project.versions.update(active=True, built=True)
        fancy_version = fixture.get(
            Version,
            slug='fancy-version',
            privacy_level=constants.PUBLIC,
            active=True,
            built=True,
            project=self.project,
            documentation_type=SPHINX,
        )

        storage_exists.side_effect = [False, True]
        response = self.client.get(
            reverse('proxito_404_handler', kwargs={'proxito_path': '/en/fancy-version/not-found/'}),
            HTTP_HOST='project.readthedocs.io',
        )
        storage_exists.assert_has_calls(
            [
                mock.call('html/project/fancy-version/not-found/index.html'),
                mock.call('html/project/fancy-version/not-found/README.html'),
            ]
        )
        self.assertEqual(response.status_code, 302)
        self.assertEqual(response['location'], '/en/fancy-version/not-found/README.html')

    @mock.patch.object(BuildMediaFileSystemStorageTest, 'open')
    @mock.patch.object(BuildMediaFileSystemStorageTest, 'exists')
    def test_404_storage_serves_custom_404_sphinx_single_html(self, storage_exists, storage_open):
        self.project.versions.update(active=True, built=True)
        fancy_version = fixture.get(
            Version,
            slug='fancy-version',
            privacy_level=constants.PUBLIC,
            active=True,
            built=True,
            project=self.project,
            documentation_type=SPHINX_SINGLEHTML,
        )

        storage_exists.side_effect = [False, False, True]
        response = self.client.get(
            reverse('proxito_404_handler', kwargs={'proxito_path': '/en/fancy-version/not-found'}),
            HTTP_HOST='project.readthedocs.io',
        )
        storage_exists.assert_has_calls(
            [
                mock.call('html/project/fancy-version/not-found/index.html'),
                mock.call('html/project/fancy-version/not-found/README.html'),
                mock.call('html/project/fancy-version/404.html'),
            ]
        )
        self.assertEqual(response.status_code, 404)

    @mock.patch.object(BuildMediaFileSystemStorageTest, 'open')
    @mock.patch.object(BuildMediaFileSystemStorageTest, 'exists')
    def test_404_storage_serves_custom_404_sphinx_htmldir(self, storage_exists, storage_open):
        self.project.versions.update(active=True, built=True)
        fancy_version = fixture.get(
            Version,
            slug='fancy-version',
            privacy_level=constants.PUBLIC,
            active=True,
            built=True,
            project=self.project,
            documentation_type=SPHINX_HTMLDIR,
        )

        storage_exists.side_effect = [False, False, True]
        response = self.client.get(
            reverse('proxito_404_handler', kwargs={'proxito_path': '/en/fancy-version/not-found'}),
            HTTP_HOST='project.readthedocs.io',
        )
        storage_exists.assert_has_calls(
            [
                mock.call('html/project/fancy-version/not-found/index.html'),
                mock.call('html/project/fancy-version/not-found/README.html'),
                mock.call('html/project/fancy-version/404.html'),
            ]
        )
        self.assertEqual(response.status_code, 404)

    @mock.patch.object(BuildMediaFileSystemStorageTest, 'open')
    @mock.patch.object(BuildMediaFileSystemStorageTest, 'exists')
    def test_404_storage_serves_custom_404_mkdocs(self, storage_exists, storage_open):
        self.project.versions.update(active=True, built=True)
        fancy_version = fixture.get(
            Version,
            slug='fancy-version',
            privacy_level=constants.PUBLIC,
            active=True,
            built=True,
            project=self.project,
            documentation_type=MKDOCS,
        )

        storage_exists.side_effect = [False, False, True]
        response = self.client.get(
            reverse('proxito_404_handler', kwargs={'proxito_path': '/en/fancy-version/not-found'}),
            HTTP_HOST='project.readthedocs.io',
        )
        storage_exists.assert_has_calls(
            [
                mock.call('html/project/fancy-version/not-found/index.html'),
                mock.call('html/project/fancy-version/not-found/README.html'),
                mock.call('html/project/fancy-version/404.html'),
            ]
        )
        self.assertEqual(response.status_code, 404)

    @mock.patch.object(BuildMediaFileSystemStorageTest, 'open')
    @mock.patch.object(BuildMediaFileSystemStorageTest, 'exists')
    def test_404_all_paths_checked_sphinx(self, storage_exists, storage_open):
        self.project.versions.update(active=True, built=True)
        fancy_version = fixture.get(
            Version,
            slug='fancy-version',
            privacy_level=constants.PUBLIC,
            active=True,
            built=True,
            project=self.project,
            documentation_type=SPHINX,
        )
        latest = self.project.versions.get(slug=LATEST)
        latest.documentation_type = SPHINX
        latest.save()

        storage_exists.return_value = False
        self.client.get(
            reverse('proxito_404_handler', kwargs={'proxito_path': '/en/fancy-version/not-found'}),
            HTTP_HOST='project.readthedocs.io',
        )
        storage_exists.assert_has_calls(
            [
                mock.call('html/project/fancy-version/404.html'),
                mock.call('html/project/latest/404.html'),
            ]
        )

    @mock.patch.object(BuildMediaFileSystemStorageTest, 'open')
    @mock.patch.object(BuildMediaFileSystemStorageTest, 'exists')
    def test_404_all_paths_checked_sphinx_single_html(self, storage_exists, storage_open):
        self.project.versions.update(active=True, built=True)
        fancy_version = fixture.get(
            Version,
            slug='fancy-version',
            privacy_level=constants.PUBLIC,
            active=True,
            built=True,
            project=self.project,
            documentation_type=SPHINX_SINGLEHTML,
        )
        latest = self.project.versions.get(slug=LATEST)
        latest.documentation_type = SPHINX_SINGLEHTML
        latest.save()

        storage_exists.return_value = False
        self.client.get(
            reverse('proxito_404_handler', kwargs={'proxito_path': '/en/fancy-version/not-found'}),
            HTTP_HOST='project.readthedocs.io',
        )
        storage_exists.assert_has_calls(
            [
                mock.call('html/project/fancy-version/404.html'),
                mock.call('html/project/latest/404.html'),
            ]
        )

    @mock.patch.object(BuildMediaFileSystemStorageTest, 'exists')
    def test_404_all_paths_checked_sphinx_html_dir(self, storage_exists):
        self.project.versions.update(active=True, built=True)
        fancy_version = fixture.get(
            Version,
            slug='fancy-version',
            privacy_level=constants.PUBLIC,
            active=True,
            built=True,
            project=self.project,
            documentation_type=SPHINX_HTMLDIR,
        )
        latest = self.project.versions.get(slug=LATEST)
        latest.documentation_type = SPHINX_HTMLDIR
        latest.save()

        storage_exists.return_value = False
        self.client.get(
            reverse('proxito_404_handler', kwargs={'proxito_path': '/en/fancy-version/not-found'}),
            HTTP_HOST='project.readthedocs.io',
        )
        storage_exists.assert_has_calls(
            [
                mock.call('html/project/fancy-version/not-found/index.html'),
                mock.call('html/project/fancy-version/not-found/README.html'),
                mock.call('html/project/fancy-version/404.html'),
                mock.call('html/project/fancy-version/404/index.html'),
                mock.call('html/project/latest/404.html'),
                mock.call('html/project/latest/404/index.html'),
            ]
        )

    @mock.patch.object(BuildMediaFileSystemStorageTest, 'exists')
    def test_404_all_paths_checked_mkdocs(self,storage_exists):
        self.project.versions.update(active=True, built=True)
        fancy_version = fixture.get(
            Version,
            slug='fancy-version',
            privacy_level=constants.PUBLIC,
            active=True,
            built=True,
            project=self.project,
            documentation_type=MKDOCS,
        )
        latest = self.project.versions.get(slug=LATEST)
        latest.documentation_type = MKDOCS
        latest.save()

        storage_exists.return_value = False
        self.client.get(
            reverse('proxito_404_handler', kwargs={'proxito_path': '/en/fancy-version/not-found'}),
            HTTP_HOST='project.readthedocs.io',
        )
        storage_exists.assert_has_calls(
            [
                mock.call('html/project/fancy-version/not-found/index.html'),
                mock.call('html/project/fancy-version/not-found/README.html'),
                mock.call('html/project/fancy-version/404.html'),
                mock.call('html/project/latest/404.html')
            ]
        )

    @mock.patch.object(BuildMediaFileSystemStorageTest, 'exists')
    def test_404_all_paths_checked_default_version_different_doc_type(self, storage_exists):
        self.project.versions.update(active=True, built=True)
        fancy_version = fixture.get(
            Version,
            slug='fancy-version',
            privacy_level=constants.PUBLIC,
            active=True,
            built=True,
            project=self.project,
            documentation_type=SPHINX,
        )
        latest = self.project.versions.get(slug=LATEST)
        latest.documentation_type = SPHINX_HTMLDIR
        latest.save()

        storage_exists.return_value = False
        self.client.get(
            reverse('proxito_404_handler', kwargs={'proxito_path': '/en/fancy-version/not-found'}),
            HTTP_HOST='project.readthedocs.io',
        )
        storage_exists.assert_has_calls(
            [
                mock.call('html/project/fancy-version/not-found/index.html'),
                mock.call('html/project/fancy-version/not-found/README.html'),
                mock.call('html/project/fancy-version/404.html'),
                mock.call('html/project/latest/404.html'),
                mock.call('html/project/latest/404/index.html'),
            ]
        )

    def test_sitemap_xml(self):
        self.project.versions.update(active=True)
        private_version = fixture.get(
            Version,
            privacy_level=constants.PRIVATE,
            project=self.project,
        )
        not_translated_public_version = fixture.get(
            Version,
            identifier='not-translated-version',
            verbose_name='not-translated-version',
            slug='not-translated-version',
            privacy_level=constants.PUBLIC,
            project=self.project,
            active=True
        )
        stable_version = fixture.get(
            Version,
            identifier='stable',
            verbose_name='stable',
            slug='stable',
            privacy_level=constants.PUBLIC,
            project=self.project,
            active=True
        )
        # This is a EXTERNAL Version
        external_version = fixture.get(
            Version,
            identifier='pr-version',
            verbose_name='pr-version',
            slug='pr-9999',
            project=self.project,
            active=True,
            type=EXTERNAL
        )
        # This also creates a Version `latest` Automatically for this project
        translation = fixture.get(
            Project,
            main_language_project=self.project,
            language='translation-es',
            privacy_level=constants.PUBLIC,
        )
        translation.versions.update(privacy_level=constants.PUBLIC)
        # sitemap hreflang should follow correct format.
        # ref: https://en.wikipedia.org/wiki/Hreflang#Common_Mistakes
        hreflang_test_translation_project = fixture.get(
            Project,
            main_language_project=self.project,
            language='zh_CN',
            privacy_level=constants.PUBLIC,
        )
        hreflang_test_translation_project.versions.update(
            privacy_level=constants.PUBLIC,
        )

        response = self.client.get(
            reverse('sitemap_xml'),
            HTTP_HOST='project.readthedocs.io',
        )
        self.assertEqual(response.status_code, 200)
        self.assertEqual(response['Content-Type'], 'application/xml')
        for version in self.project.versions(manager=INTERNAL).filter(privacy_level=constants.PUBLIC):
            self.assertContains(
                response,
                self.project.get_docs_url(
                    version_slug=version.slug,
                    lang_slug=self.project.language,
                ),
            )

        # PRIVATE version should not appear here
        self.assertNotContains(
            response,
            self.project.get_docs_url(
                version_slug=private_version.slug,
                lang_slug=self.project.language,
            ),
        )
        # The `translation` project doesn't have a version named `not-translated-version`
        # so, the sitemap should not have a doc url for
        # `not-translated-version` with `translation-es` language.
        # ie: http://project.readthedocs.io/translation-es/not-translated-version/
        self.assertNotContains(
            response,
            self.project.get_docs_url(
                version_slug=not_translated_public_version.slug,
                lang_slug=translation.language,
            ),
        )
        # hreflang should use hyphen instead of underscore
        # in language and country value. (zh_CN should be zh-CN)
        self.assertContains(response, 'zh-CN')

        # External Versions should not be in the sitemap_xml.
        self.assertNotContains(
            response,
            self.project.get_docs_url(
                version_slug=external_version.slug,
                lang_slug=self.project.language,
            ),
        )

        # Check if STABLE version has 'priority of 1 and changefreq of weekly.
        self.assertEqual(
            response.context['versions'][0]['loc'],
            self.project.get_docs_url(
                version_slug=stable_version.slug,
                lang_slug=self.project.language,
            ),)
        self.assertEqual(response.context['versions'][0]['priority'], 1)
        self.assertEqual(response.context['versions'][0]['changefreq'], 'weekly')

        # Check if LATEST version has priority of 0.9 and changefreq of daily.
        self.assertEqual(
            response.context['versions'][1]['loc'],
            self.project.get_docs_url(
                version_slug='latest',
                lang_slug=self.project.language,
            ),)
        self.assertEqual(response.context['versions'][1]['priority'], 0.9)
        self.assertEqual(response.context['versions'][1]['changefreq'], 'daily')

    def test_sitemap_all_private_versions(self):
        self.project.versions.update(active=True, built=True, privacy_level=constants.PRIVATE)
        response = self.client.get(
            reverse('sitemap_xml'),
            HTTP_HOST='project.readthedocs.io',
        )
        self.assertEqual(response.status_code, 404)<|MERGE_RESOLUTION|>--- conflicted
+++ resolved
@@ -36,11 +36,7 @@
     # Test the full range of possible doc URL's
 
     def test_health_check(self):
-<<<<<<< HEAD
-        url = '/_/health_check/'
-=======
         url = reverse('health_check')
->>>>>>> 3c9dafe0
         host = 'project.dev.readthedocs.io'
         resp = self.client.get(url, HTTP_HOST=host)
         self.assertEqual(resp.status_code, 200)
