"""
Middleware for Proxito.

This is used to take the request and map the host to the proper project slug.

Additional processing is done to get the project from the URL in the ``views.py`` as well.
"""
import logging
import sys

from django.conf import settings
from django.shortcuts import render
from django.utils.deprecation import MiddlewareMixin
from django.urls import reverse

from readthedocs.projects.models import Domain, Project

log = logging.getLogger(__name__)  # noqa


def map_host_to_project_slug(request):  # pylint: disable=too-many-return-statements
    """
    Take the request and map the host to the proper project slug.

    We check, in order:

    * The ``HTTP_X_RTD_SLUG`` host header for explicit Project mapping
        - This sets ``request.rtdheader`` True
    * The ``PUBLIC_DOMAIN`` where we can use the subdomain as the project name
        - This sets ``request.subdomain`` True
    * The hostname without port information, which maps to ``Domain`` objects
        - This sets ``request.cname`` True
    * The domain is the canonical one and using HTTPS if supported
        - This sets ``request.canonicalize`` with the value as the reason
    """

    host = request.get_host().lower().split(':')[0]
    public_domain = settings.PUBLIC_DOMAIN.lower().split(':')[0]
    external_domain = settings.RTD_EXTERNAL_VERSION_DOMAIN.lower().split(':')[0]

    host_parts = host.split('.')
    public_domain_parts = public_domain.split('.')
    external_domain_parts = external_domain.split('.')

    project_slug = None

    # Explicit Project slug being passed in
    if 'HTTP_X_RTD_SLUG' in request.META:
        project_slug = request.META['HTTP_X_RTD_SLUG'].lower()
        if Project.objects.filter(slug=project_slug).exists():
            request.rtdheader = True
            log.info('Setting project based on X_RTD_SLUG header: %s', project_slug)
            return project_slug

    if public_domain in host or host == 'proxito':
        # Serve from the PUBLIC_DOMAIN, ensuring it looks like `foo.PUBLIC_DOMAIN`
        if public_domain_parts == host_parts[1:]:
            project_slug = host_parts[0]
            request.subdomain = True
            log.debug('Proxito Public Domain: host=%s', host)
            if Domain.objects.filter(project__slug=project_slug).filter(
                canonical=True,
                https=True,
            ).exists():
                log.debug('Proxito Public Domain -> Canonical Domain Redirect: host=%s', host)
                request.canonicalize = 'canonical-cname'
            return project_slug

        # TODO: This can catch some possibly valid domains (docs.readthedocs.io.com) for example
        # But these feel like they might be phishing, etc. so let's block them for now.
        log.warning('Weird variation on our hostname: host=%s', host)
        return render(
            request, 'core/dns-404.html', context={'host': host}, status=400
        )

    if external_domain in host:
        # Serve custom versions on external-host-domain
        if external_domain_parts == host_parts[1:]:
            try:
                project_slug, version_slug = host_parts[0].split('--', 1)
                request.external_domain = True
                request.host_version_slug = version_slug
                log.debug('Proxito External Version Domain: host=%s', host)
                return project_slug
            except ValueError:
                log.warning('Weird variation on our hostname: host=%s', host)
                return render(
                    request, 'core/dns-404.html', context={'host': host}, status=400
                )

    # Serve CNAMEs
    domain = Domain.objects.filter(domain=host).first()
    if domain:
        project_slug = domain.project.slug
        request.cname = True
        request.domain = domain
        log.debug('Proxito CNAME: host=%s', host)

        if domain.https and not request.is_secure():
            # Redirect HTTP -> HTTPS (302) for this custom domain
            log.debug('Proxito CNAME HTTPS Redirect: host=%s', host)
            request.canonicalize = 'https'

        # NOTE: consider redirecting non-canonical custom domains to the canonical one
        # Whether that is another custom domain or the public domain

        return project_slug

    # Some person is CNAMEing to us without configuring a domain - 404.
    log.debug('CNAME 404: host=%s', host)
    return render(
        request, 'core/dns-404.html', context={'host': host}, status=404
    )


class ProxitoMiddleware(MiddlewareMixin):

    """The actual middleware we'll be using in prod."""

    # pylint: disable=no-self-use
    def add_proxito_headers(self, request, response):
        """Add debugging and cache headers to proxito responses."""

        project_slug = getattr(request, 'path_project_slug', '')
        version_slug = getattr(request, 'path_version_slug', '')
        path = getattr(response, 'proxito_path', '')

        response['X-RTD-Domain'] = request.get_host()
        response['X-RTD-Project'] = project_slug

        if version_slug:
            response['X-RTD-Version'] = version_slug

        if path:
            response['X-RTD-Path'] = path

        # Include the project & project-version so we can do larger purges if needed
        cache_tag = response.get('Cache-Tag')
        cache_tags = [cache_tag] if cache_tag else []
        if project_slug:
            cache_tags.append(project_slug)
        if version_slug:
            cache_tags.append(f'{project_slug}-{version_slug}')

        if cache_tags:
            response['Cache-Tag'] = ','.join(cache_tags)

        if hasattr(request, 'rtdheader'):
            response['X-RTD-Project-Method'] = 'rtdheader'
        elif hasattr(request, 'subdomain'):
            response['X-RTD-Project-Method'] = 'subdomain'
        elif hasattr(request, 'cname'):
            response['X-RTD-Project-Method'] = 'cname'

        if hasattr(request, 'external_domain'):
            response['X-RTD-Version-Method'] = 'domain'
        else:
            response['X-RTD-Version-Method'] = 'path'

    def process_request(self, request):  # noqa
        if any([
            not settings.USE_SUBDOMAIN,
            'localhost' in request.get_host(),
            'testserver' in request.get_host(),
<<<<<<< HEAD
            request.path.startswith('/_/health_check'),
=======
            request.path.startswith(reverse('health_check')),
>>>>>>> 3c9dafe0
        ]):
            log.debug('Not processing Proxito middleware')
            return None

        ret = map_host_to_project_slug(request)

        # Handle returning a response
        if hasattr(ret, 'status_code'):
            return ret

        log.debug('Proxito Project: slug=%s', ret)

        # Otherwise set the slug on the request
        request.host_project_slug = request.slug = ret

        try:
            project = Project.objects.get(slug=request.host_project_slug)
        except Project.DoesNotExist:
            log.warning('No host_project_slug set on project')
            return None

        # This is hacky because Django wants a module for the URLConf,
        # instead of also accepting string
        if project.urlconf:

            # Stop Django from caching URLs
            # https://github.com/django/django/blob/stable/2.2.x/django/urls/resolvers.py#L65-L69  # noqa
            project_timestamp = project.modified_date.strftime("%Y%m%d.%H%M%S%f")
            url_key = f'readthedocs.urls.fake.{project.slug}.{project_timestamp}'

            log.info(
                'Setting URLConf: project=%s url_key=%s urlconf=%s',
                project, url_key, project.urlconf,
            )
            if url_key not in sys.modules:
                sys.modules[url_key] = project.proxito_urlconf
            request.urlconf = url_key

        return None

    def process_response(self, request, response):  # noqa
        """
        Set the Strict-Transport-Security (HSTS) header for docs sites.

        * For the public domain, set the HSTS header if settings.PUBLIC_DOMAIN_USES_HTTPS
        * For custom domains, check the HSTS values on the Domain object.
          The domain object should be saved already in request.domain.
        """
        host = request.get_host().lower().split(':')[0]
        public_domain = settings.PUBLIC_DOMAIN.lower().split(':')[0]

        hsts_header_values = []

        self.add_proxito_headers(request, response)

        if not request.is_secure():
            # Only set the HSTS header if the request is over HTTPS
            return response

        if settings.PUBLIC_DOMAIN_USES_HTTPS and public_domain in host:
            hsts_header_values = [
                'max-age=31536000',
                'includeSubDomains',
                'preload',
            ]
        elif hasattr(request, 'domain'):
            domain = request.domain
            if domain.hsts_max_age:
                hsts_header_values.append(f'max-age={domain.hsts_max_age}')
                # These other options don't make sense without max_age > 0
                if domain.hsts_include_subdomains:
                    hsts_header_values.append('includeSubDomains')
                if domain.hsts_preload:
                    hsts_header_values.append('preload')

        if hsts_header_values:
            # See https://tools.ietf.org/html/rfc6797
            response['Strict-Transport-Security'] = '; '.join(hsts_header_values)

        return response<|MERGE_RESOLUTION|>--- conflicted
+++ resolved
@@ -162,11 +162,7 @@
             not settings.USE_SUBDOMAIN,
             'localhost' in request.get_host(),
             'testserver' in request.get_host(),
-<<<<<<< HEAD
-            request.path.startswith('/_/health_check'),
-=======
             request.path.startswith(reverse('health_check')),
->>>>>>> 3c9dafe0
         ]):
             log.debug('Not processing Proxito middleware')
             return None
