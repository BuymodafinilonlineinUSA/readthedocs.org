--- conflicted
+++ resolved
@@ -383,13 +383,8 @@
                 'default_branch'].widget.choices],
         )
 
-<<<<<<< HEAD
-    def test_pr_version_not_in_default_branch_choices(self):
-        pr_version = get(
-=======
     def test_external_version_not_in_default_branch_choices(self):
         external_version = get(
->>>>>>> 5a05b6cf
             Version,
             identifier='pr-version',
             verbose_name='pr-version',
@@ -402,11 +397,7 @@
         form = ProjectAdvancedForm(instance=self.project)
 
         self.assertNotIn(
-<<<<<<< HEAD
-            pr_version.verbose_name,
-=======
             external_version.verbose_name,
->>>>>>> 5a05b6cf
             [identifier for identifier, _ in form.fields[
                 'default_branch'].widget.choices],
         )
