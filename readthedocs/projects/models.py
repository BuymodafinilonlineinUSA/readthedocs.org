"""Project models."""

import fnmatch
import logging
import os
import re
from urllib.parse import urlparse

from django.conf import settings
from django.contrib.auth.models import User
from django.core.files.storage import get_storage_class
from django.db import models
from django.db.models import Prefetch
from django.urls import NoReverseMatch, reverse
from django.utils.functional import cached_property
from django.utils.translation import ugettext_lazy as _
from django_extensions.db.models import TimeStampedModel
from shlex import quote
from taggit.managers import TaggableManager

from readthedocs.api.v2.client import api
from readthedocs.builds.constants import LATEST, STABLE, INTERNAL, EXTERNAL
from readthedocs.core.resolver import resolve, resolve_domain
from readthedocs.core.utils import broadcast, slugify
from readthedocs.projects import constants
from readthedocs.projects.exceptions import ProjectConfigurationError
from readthedocs.projects.managers import HTMLFileManager
from readthedocs.projects.querysets import (
    ChildRelatedProjectQuerySet,
    FeatureQuerySet,
    ProjectQuerySet,
    RelatedProjectQuerySet,
    HTMLFileQuerySet,
)
from readthedocs.projects.templatetags.projects_tags import sort_version_aware
from readthedocs.projects.validators import (
    validate_domain_name,
    validate_repository_url,
)
from readthedocs.projects.version_handling import determine_stable_version
from readthedocs.search.parse_json import process_file
from readthedocs.vcs_support.backends import backend_cls
from readthedocs.vcs_support.utils import Lock, NonBlockingLock

from .constants import (
    MEDIA_TYPES,
    MEDIA_TYPE_PDF,
    MEDIA_TYPE_EPUB,
    MEDIA_TYPE_HTMLZIP,
)


log = logging.getLogger(__name__)


class ProjectRelationship(models.Model):

    """
    Project to project relationship.

    This is used for subprojects
    """

    parent = models.ForeignKey(
        'Project',
        verbose_name=_('Parent'),
        related_name='subprojects',
    )
    child = models.ForeignKey(
        'Project',
        verbose_name=_('Child'),
        related_name='superprojects',
    )
    alias = models.SlugField(
        _('Alias'),
        max_length=255,
        null=True,
        blank=True,
        db_index=False,
    )

    objects = ChildRelatedProjectQuerySet.as_manager()

    def __str__(self):
        return '{} -> {}'.format(self.parent, self.child)

    def save(self, *args, **kwargs):  # pylint: disable=arguments-differ
        if not self.alias:
            self.alias = self.child.slug
        super().save(*args, **kwargs)

    # HACK
    def get_absolute_url(self):
        return resolve(self.child)


class Project(models.Model):

    """Project model."""

    # Auto fields
    pub_date = models.DateTimeField(_('Publication date'), auto_now_add=True)
    modified_date = models.DateTimeField(_('Modified date'), auto_now=True)

    # Generally from conf.py
    users = models.ManyToManyField(
        User,
        verbose_name=_('User'),
        related_name='projects',
    )
    # A DNS label can contain up to 63 characters.
    name = models.CharField(_('Name'), max_length=63)
    slug = models.SlugField(_('Slug'), max_length=63, unique=True)
    description = models.TextField(
        _('Description'),
        blank=True,
        help_text=_(
            'The reStructuredText '
            'description of the project',
        ),
    )
    repo = models.CharField(
        _('Repository URL'),
        max_length=255,
        validators=[validate_repository_url],
        help_text=_('Hosted documentation repository URL'),
        db_index=True,
    )
    repo_type = models.CharField(
        _('Repository type'),
        max_length=10,
        choices=constants.REPO_CHOICES,
        default='git',
    )
    project_url = models.URLField(
        _('Project homepage'),
        blank=True,
        help_text=_('The project\'s homepage'),
    )
    canonical_url = models.URLField(
        _('Canonical URL'),
        blank=True,
        help_text=_('URL that documentation is expected to serve from'),
    )
    single_version = models.BooleanField(
        _('Single version'),
        default=False,
        help_text=_(
            'A single version site has no translations and only your '
            '"latest" version, served at the root of the domain. Use '
            'this with caution, only turn it on if you will <b>never</b> '
            'have multiple versions of your docs.',
        ),
    )
    default_version = models.CharField(
        _('Default version'),
        max_length=255,
        default=LATEST,
        help_text=_('The version of your project that / redirects to'),
    )
    # In default_branch, None means the backend should choose the
    # appropriate branch. Eg 'master' for git
    default_branch = models.CharField(
        _('Default branch'),
        max_length=255,
        default=None,
        null=True,
        blank=True,
        help_text=_(
            'What branch "latest" points to. Leave empty '
            'to use the default value for your VCS (eg. '
            '<code>trunk</code> or <code>master</code>).',
        ),
    )
    requirements_file = models.CharField(
        _('Requirements file'),
        max_length=255,
        default=None,
        null=True,
        blank=True,
        help_text=_(
            'A <a '
            'href="https://pip.pypa.io/en/latest/user_guide.html#requirements-files">'
            'pip requirements file</a> needed to build your documentation. '
            'Path from the root of your project.',
        ),
    )
    documentation_type = models.CharField(
        _('Documentation type'),
        max_length=20,
        choices=constants.DOCUMENTATION_CHOICES,
        default='sphinx',
        help_text=_(
            'Type of documentation you are building. <a href="'
            'http://www.sphinx-doc.org/en/stable/builders.html#sphinx.builders.html.'
            'DirectoryHTMLBuilder">More info on sphinx builders</a>.',
        ),
    )

    # Project features
    cdn_enabled = models.BooleanField(_('CDN Enabled'), default=False)
    analytics_code = models.CharField(
        _('Analytics code'),
        max_length=50,
        null=True,
        blank=True,
        help_text=_(
            'Google Analytics Tracking ID '
            '(ex. <code>UA-22345342-1</code>). '
            'This may slow down your page loads.',
        ),
    )
    container_image = models.CharField(
        _('Alternative container image'),
        max_length=64,
        null=True,
        blank=True,
    )
    container_mem_limit = models.CharField(
        _('Container memory limit'),
        max_length=10,
        null=True,
        blank=True,
        help_text=_(
            'Memory limit in Docker format '
            '-- example: <code>512m</code> or <code>1g</code>',
        ),
    )
    container_time_limit = models.IntegerField(
        _('Container time limit in seconds'),
        null=True,
        blank=True,
    )
    build_queue = models.CharField(
        _('Alternate build queue id'),
        max_length=32,
        null=True,
        blank=True,
    )
    allow_promos = models.BooleanField(
        _('Allow paid advertising'),
        default=True,
        help_text=_('If unchecked, users will still see community ads.'),
    )
    ad_free = models.BooleanField(
        _('Ad-free'),
        default=False,
        help_text='If checked, do not show advertising for this project',
    )
    show_version_warning = models.BooleanField(
        _('Show version warning'),
        default=False,
        help_text=_('Show warning banner in non-stable nor latest versions.'),
    )

    # Sphinx specific build options.
    enable_epub_build = models.BooleanField(
        _('Enable EPUB build'),
        default=True,
        help_text=_(
            'Create a EPUB version of your documentation with each build.',
        ),
    )
    enable_pdf_build = models.BooleanField(
        _('Enable PDF build'),
        default=True,
        help_text=_(
            'Create a PDF version of your documentation with each build.',
        ),
    )

    # Other model data.
    path = models.CharField(
        _('Path'),
        max_length=255,
        editable=False,
        help_text=_(
            'The directory where '
            '<code>conf.py</code> lives',
        ),
    )
    conf_py_file = models.CharField(
        _('Python configuration file'),
        max_length=255,
        default='',
        blank=True,
        help_text=_(
            'Path from project root to <code>conf.py</code> file '
            '(ex. <code>docs/conf.py</code>). '
            'Leave blank if you want us to find it for you.',
        ),
    )

    featured = models.BooleanField(_('Featured'), default=False)
    skip = models.BooleanField(_('Skip'), default=False)
    install_project = models.BooleanField(
        _('Install Project'),
        help_text=_(
            'Install your project inside a virtualenv using <code>setup.py '
            'install</code>',
        ),
        default=False,
    )

    # This model attribute holds the python interpreter used to create the
    # virtual environment
    python_interpreter = models.CharField(
        _('Python Interpreter'),
        max_length=20,
        choices=constants.PYTHON_CHOICES,
        default='python3',
        help_text=_(
            'The Python interpreter used to create the virtual '
            'environment.',
        ),
    )

    use_system_packages = models.BooleanField(
        _('Use system packages'),
        help_text=_(
            'Give the virtual environment access to the global '
            'site-packages dir.',
        ),
        default=False,
    )
    privacy_level = models.CharField(
        _('Privacy Level'),
        max_length=20,
        choices=constants.PRIVACY_CHOICES,
        default=settings.DEFAULT_PRIVACY_LEVEL,
        help_text=_(
            'Level of privacy that you want on the repository.',
        ),
    )
    version_privacy_level = models.CharField(
        _('Version Privacy Level'),
        max_length=20,
        choices=constants.PRIVACY_CHOICES,
        default=settings.DEFAULT_PRIVACY_LEVEL,
        help_text=_(
            'Default level of privacy you want on built '
            'versions of documentation.',
        ),
    )

    # Subprojects
    related_projects = models.ManyToManyField(
        'self',
        verbose_name=_('Related projects'),
        blank=True,
        symmetrical=False,
        through=ProjectRelationship,
    )

    # Language bits
    language = models.CharField(
        _('Language'),
        max_length=20,
        default='en',
        help_text=_(
            'The language the project '
            'documentation is rendered in. '
            "Note: this affects your project's URL.",
        ),
        choices=constants.LANGUAGES,
    )

    programming_language = models.CharField(
        _('Programming Language'),
        max_length=20,
        default='words',
        help_text=_(
            'The primary programming language the project is written in.',
        ),
        choices=constants.PROGRAMMING_LANGUAGES,
        blank=True,
    )
    # A subproject pointed at its main language, so it can be tracked
    main_language_project = models.ForeignKey(
        'self',
        related_name='translations',
        on_delete=models.SET_NULL,
        blank=True,
        null=True,
    )

    has_valid_webhook = models.BooleanField(
        default=False,
        help_text=_('This project has been built with a webhook'),
    )
    has_valid_clone = models.BooleanField(
        default=False,
        help_text=_('This project has been successfully cloned'),
    )

    tags = TaggableManager(blank=True)
    objects = ProjectQuerySet.as_manager()
    all_objects = models.Manager()

    # Property used for storing the latest build for a project when prefetching
    LATEST_BUILD_CACHE = '_latest_build'

    class Meta:
        ordering = ('slug',)
        permissions = (
            # Translators: Permission around whether a user can view the
            # project
            ('view_project', _('View Project')),
        )

    def __str__(self):
        return self.name

    def save(self, *args, **kwargs):  # pylint: disable=arguments-differ
        from readthedocs.projects import tasks
        first_save = self.pk is None
        if not self.slug:
            # Subdomains can't have underscores in them.
            self.slug = slugify(self.name)
            if not self.slug:
                raise Exception(_('Model must have slug'))
        super().save(*args, **kwargs)
        try:
            latest = self.versions.filter(slug=LATEST).first()
            default_branch = self.get_default_branch()
            if latest and latest.identifier != default_branch:
                latest.identifier = default_branch
                latest.save()
        except Exception:
            log.exception('Failed to update latest identifier')

        try:
            if not first_save:
                log.info(
                    'Re-symlinking project and subprojects: project=%s',
                    self.slug,
                )
                broadcast(
                    type='app',
                    task=tasks.symlink_project,
                    args=[self.pk],
                )
                log.info(
                    'Re-symlinking superprojects: project=%s',
                    self.slug,
                )
                for relationship in self.superprojects.all():
                    broadcast(
                        type='app',
                        task=tasks.symlink_project,
                        args=[relationship.parent.pk],
                    )

        except Exception:
            log.exception('failed to symlink project')
        try:
            if not first_save:
                broadcast(
                    type='app',
                    task=tasks.update_static_metadata,
                    args=[self.pk],
                )
        except Exception:
            log.exception('failed to update static metadata')
        try:
            branch = self.default_branch or self.vcs_repo().fallback_branch
            if not self.versions.filter(slug=LATEST).exists():
                self.versions.create_latest(identifier=branch)
        except Exception:
            log.exception('Error creating default branches')

    def delete(self, *args, **kwargs):  # pylint: disable=arguments-differ
        from readthedocs.projects import tasks

        # Remove local FS build artifacts on the web servers
        broadcast(
            type='app',
            task=tasks.remove_dirs,
            args=[(self.doc_path,)],
        )

        # Remove build artifacts from storage
        storage_paths = []
        for type_ in MEDIA_TYPES:
            storage_paths.append(
                '{}/{}'.format(
                    type_,
                    self.slug,
                )
            )
        tasks.remove_build_storage_paths.delay(storage_paths)

        super().delete(*args, **kwargs)

    def get_absolute_url(self):
        return reverse('projects_detail', args=[self.slug])

    def get_docs_url(self, version_slug=None, lang_slug=None, private=None):
        """
        Return a URL for the docs.

        Always use http for now, to avoid content warnings.
        """
        return resolve(
            project=self,
            version_slug=version_slug,
            language=lang_slug,
            private=private,
        )

    def get_builds_url(self):
        return reverse(
            'builds_project_list',
            kwargs={
                'project_slug': self.slug,
            },
        )

    def get_canonical_url(self):
        if settings.DONT_HIT_DB:
            return api.project(self.pk).canonical_url().get()['url']
        return self.get_docs_url()

    def get_subproject_urls(self):
        """
        List subproject URLs.

        This is used in search result linking
        """
        if settings.DONT_HIT_DB:
            return [(proj['slug'], proj['canonical_url']) for proj in
                    (api.project(self.pk).subprojects().get()['subprojects'])]
        return [(proj.child.slug, proj.child.get_docs_url())
                for proj in self.subprojects.all()]

    def get_storage_path(
            self,
            type_,
            version_slug=LATEST,
            include_file=True,
            version_type=None
    ):
        """
        Get a path to a build artifact for use with Django's storage system.

        :param type_: Media content type, ie - 'pdf', 'htmlzip'
        :param version_slug: Project version slug for lookup
        :param include_file: Include file name in return
        :param version_type: Project version type
        :return: the path to an item in storage
            (can be used with ``storage.url`` to get the URL)
        """
        type_dir = type_
        # Add `external/` prefix for external versions
        if version_type == EXTERNAL:
            type_dir = f'{EXTERNAL}/{type_}'

        folder_path = '{}/{}/{}'.format(
            type_dir,
            self.slug,
            version_slug,
        )
        if include_file:
            extension = type_.replace('htmlzip', 'zip')
            return '{}/{}.{}'.format(
                folder_path,
                self.slug,
                extension,
            )
        return folder_path

    def get_production_media_path(self, type_, version_slug, include_file=True):
        """
        Used to see if these files exist so we can offer them for download.

        :param type_: Media content type, ie - 'pdf', 'zip'
        :param version_slug: Project version slug for lookup
        :param include_file: Include file name in return
        :type include_file: bool

        :returns: Full path to media file or path
        """
        if settings.DEFAULT_PRIVACY_LEVEL == 'public' or settings.DEBUG:
            path = os.path.join(
                settings.MEDIA_ROOT,
                type_,
                self.slug,
                version_slug,
            )
        else:
            path = os.path.join(
                settings.PRODUCTION_MEDIA_ARTIFACTS,
                type_,
                self.slug,
                version_slug,
            )
        if include_file:
            path = os.path.join(
                path,
                '{}.{}'.format(self.slug, type_.replace('htmlzip', 'zip')),
            )
        return path

    def get_production_media_url(self, type_, version_slug, full_path=True):
        """Get the URL for downloading a specific media file."""
        try:
            path = reverse(
                'project_download_media',
                kwargs={
                    'project_slug': self.slug,
                    'type_': type_,
                    'version_slug': version_slug,
                },
            )
        except NoReverseMatch:
            return ''
        if full_path:
            path = '//{}{}'.format(settings.PRODUCTION_DOMAIN, path)
        return path

    def subdomain(self):
        """Get project subdomain from resolver."""
        return resolve_domain(self)

    def get_downloads(self):
        downloads = {}
        downloads['htmlzip'] = self.get_production_media_url(
            'htmlzip',
            self.get_default_version(),
        )
        downloads['epub'] = self.get_production_media_url(
            'epub',
            self.get_default_version(),
        )
        downloads['pdf'] = self.get_production_media_url(
            'pdf',
            self.get_default_version(),
        )
        return downloads

    @property
    def clean_repo(self):
        if self.repo.startswith('http://github.com'):
            return self.repo.replace('http://github.com', 'https://github.com')
        return self.repo

    # Doc PATH:
    # MEDIA_ROOT/slug/checkouts/version/<repo>

    @property
    def doc_path(self):
        return os.path.join(settings.DOCROOT, self.slug.replace('_', '-'))

    def checkout_path(self, version=LATEST):
        return os.path.join(self.doc_path, 'checkouts', version)

    @property
    def pip_cache_path(self):
        """Path to pip cache."""
        if settings.GLOBAL_PIP_CACHE and settings.DEBUG:
            return settings.GLOBAL_PIP_CACHE
        return os.path.join(self.doc_path, '.cache', 'pip')

    #
    # Paths for symlinks in project doc_path.
    #
    def translations_symlink_path(self, language=None):
        """Path in the doc_path that we symlink translations."""
        if not language:
            language = self.language
        return os.path.join(self.doc_path, 'translations', language)

    #
    # End symlink paths
    #

    def full_doc_path(self, version=LATEST):
        """The path to the documentation root in the project."""
        doc_base = self.checkout_path(version)
        for possible_path in ['docs', 'doc', 'Doc']:
            if os.path.exists(os.path.join(doc_base, '%s' % possible_path)):
                return os.path.join(doc_base, '%s' % possible_path)
        # No docs directory, docs are at top-level.
        return doc_base

    def artifact_path(self, type_, version=LATEST):
        """The path to the build html docs in the project."""
        return os.path.join(self.doc_path, 'artifacts', version, type_)

    def full_build_path(self, version=LATEST):
        """The path to the build html docs in the project."""
        return os.path.join(self.conf_dir(version), '_build', 'html')

    def full_latex_path(self, version=LATEST):
        """The path to the build LaTeX docs in the project."""
        return os.path.join(self.conf_dir(version), '_build', 'latex')

    def full_epub_path(self, version=LATEST):
        """The path to the build epub docs in the project."""
        return os.path.join(self.conf_dir(version), '_build', 'epub')

    # There is currently no support for building man/dash formats, but we keep
    # the support there for existing projects. They might have already existing
    # legacy builds.

    def full_man_path(self, version=LATEST):
        """The path to the build man docs in the project."""
        return os.path.join(self.conf_dir(version), '_build', 'man')

    def full_dash_path(self, version=LATEST):
        """The path to the build dash docs in the project."""
        return os.path.join(self.conf_dir(version), '_build', 'dash')

    def full_json_path(self, version=LATEST):
        """The path to the build json docs in the project."""
        json_path = os.path.join(self.conf_dir(version), '_build', 'json')
        return json_path

    def full_singlehtml_path(self, version=LATEST):
        """The path to the build singlehtml docs in the project."""
        return os.path.join(self.conf_dir(version), '_build', 'singlehtml')

    def rtd_build_path(self, version=LATEST):
        """The destination path where the built docs are copied."""
        return os.path.join(self.doc_path, 'rtd-builds', version)

    def static_metadata_path(self):
        """The path to the static metadata JSON settings file."""
        return os.path.join(self.doc_path, 'metadata.json')

    def conf_file(self, version=LATEST):
        """Find a ``conf.py`` file in the project checkout."""
        if self.conf_py_file:
            conf_path = os.path.join(
                self.checkout_path(version),
                self.conf_py_file,
            )

            if os.path.exists(conf_path):
                log.info('Inserting conf.py file path from model')
                return conf_path

            log.warning("Conf file specified on model doesn't exist")

        files = self.find('conf.py', version)
        if not files:
            files = self.full_find('conf.py', version)
        if len(files) == 1:
            return files[0]
        for filename in files:
            # When multiples conf.py files, we look up the first one that
            # contains the `doc` word in its path and return this one
            if filename.find('doc', 70) != -1:
                return filename

        # If the project has more than one conf.py file but none of them have
        # the `doc` word in the path, we raise an error informing this to the user
        if len(files) > 1:
            raise ProjectConfigurationError(
                ProjectConfigurationError.MULTIPLE_CONF_FILES,
            )

        raise ProjectConfigurationError(ProjectConfigurationError.NOT_FOUND)

    def conf_dir(self, version=LATEST):
        conf_file = self.conf_file(version)
        if conf_file:
            return os.path.dirname(conf_file)

    @property
    def has_good_build(self):
        # Check if there is `_good_build` annotation in the Queryset.
        # Used for Database optimization.
        if hasattr(self, '_good_build'):
            return self._good_build
        return self.builds(manager=INTERNAL).filter(success=True).exists()

    def has_media(self, type_, version_slug=LATEST, version_type=None):
        path = self.get_production_media_path(
            type_=type_, version_slug=version_slug
        )
        if os.path.exists(path):
            return True

        if settings.RTD_BUILD_MEDIA_STORAGE:
            storage = get_storage_class(settings.RTD_BUILD_MEDIA_STORAGE)()
            storage_path = self.get_storage_path(
                type_=type_, version_slug=version_slug,
                version_type=version_type
            )
            return storage.exists(storage_path)

        return False

    def has_pdf(self, version_slug=LATEST, version_type=None):
        return self.has_media(
            MEDIA_TYPE_PDF,
            version_slug=version_slug,
            version_type=version_type
        )

    def has_epub(self, version_slug=LATEST, version_type=None):
        return self.has_media(
            MEDIA_TYPE_EPUB,
            version_slug=version_slug,
            version_type=version_type
        )

    def has_htmlzip(self, version_slug=LATEST, version_type=None):
        return self.has_media(
            MEDIA_TYPE_HTMLZIP,
            version_slug=version_slug,
            version_type=version_type
        )

    def vcs_repo(
            self, version=LATEST, environment=None,
            verbose_name=None, version_type=None
    ):
        """
        Return a Backend object for this project able to handle VCS commands.

        :param environment: environment to run the commands
        :type environment: doc_builder.environments.BuildEnvironment
        :param version: version slug for the backend (``LATEST`` by default)
        :type version: str
        """
        # TODO: this seems to be the only method that receives a
        # ``version.slug`` instead of a ``Version`` instance (I prefer an
        # instance here)

        backend = backend_cls.get(self.repo_type)
        if not backend:
            repo = None
        else:
            repo = backend(
                self, version, environment=environment,
                verbose_name=verbose_name, version_type=version_type
            )
        return repo

    def repo_nonblockinglock(self, version, max_lock_age=None):
        """
        Return a ``NonBlockingLock`` to acquire the lock via context manager.

        :param version: project's version that want to get the lock for.
        :param max_lock_age: time (in seconds) to consider the lock's age is old
            and grab it anyway. It default to the ``container_time_limit`` of
            the project or the default ``DOCKER_LIMITS['time']`` or
            ``REPO_LOCK_SECONDS`` or 30
        """
        if max_lock_age is None:
            max_lock_age = (
                self.container_time_limit or
                settings.DOCKER_LIMITS.get('time') or
                settings.REPO_LOCK_SECONDS
            )

        return NonBlockingLock(
            project=self,
            version=version,
            max_lock_age=max_lock_age,
        )

    def repo_lock(self, version, timeout=5, polling_interval=5):
        return Lock(self, version, timeout, polling_interval)

    def find(self, filename, version):
        """
        Find files inside the project's ``doc`` path.

        :param filename: Filename to search for in project checkout
        :param version: Version instance to set version checkout path
        """
        matches = []
        for root, __, filenames in os.walk(self.full_doc_path(version)):
            for match in fnmatch.filter(filenames, filename):
                matches.append(os.path.join(root, match))
        return matches

    def full_find(self, filename, version):
        """
        Find files inside a project's checkout path.

        :param filename: Filename to search for in project checkout
        :param version: Version instance to set version checkout path
        """
        matches = []
        for root, __, filenames in os.walk(self.checkout_path(version)):
            for match in fnmatch.filter(filenames, filename):
                matches.append(os.path.join(root, match))
        return matches

    def get_latest_build(self, finished=True):
        """
        Get latest build for project.

        :param finished: Return only builds that are in a finished state
        """
        # Check if there is `_latest_build` attribute in the Queryset.
        # Used for Database optimization.
        if hasattr(self, self.LATEST_BUILD_CACHE):
            if self._latest_build:
                return self._latest_build[0]
            return None

        kwargs = {'type': 'html'}
        if finished:
            kwargs['state'] = 'finished'
        return self.builds(manager=INTERNAL).filter(**kwargs).first()

    def api_versions(self):
        from readthedocs.builds.models import APIVersion
        ret = []
        for version_data in api.project(self.pk
                                        ).active_versions.get()['versions']:
            version = APIVersion(**version_data)
            ret.append(version)
        return sort_version_aware(ret)

    def active_versions(self):
        from readthedocs.builds.models import Version
        versions = Version.internal.public(project=self, only_active=True)
        return (
            versions.filter(built=True, active=True) |
            versions.filter(active=True, uploaded=True)
        )

    def ordered_active_versions(self, user=None):
        from readthedocs.builds.models import Version
        kwargs = {
            'project': self,
            'only_active': True,
        }
        if user:
            kwargs['user'] = user
        versions = Version.internal.public(**kwargs).select_related(
            'project',
            'project__main_language_project',
        ).prefetch_related(
            Prefetch(
                'project__superprojects',
                ProjectRelationship.objects.all().select_related('parent'),
                to_attr='_superprojects',
            ),
            Prefetch(
                'project__domains',
                Domain.objects.filter(canonical=True),
                to_attr='_canonical_domains',
            ),
        )
        return sort_version_aware(versions)

    def all_active_versions(self):
        """
        Get queryset with all active versions.

        .. note::
            This is a temporary workaround for activate_versions filtering out
            things that were active, but failed to build

        :returns: :py:class:`Version` queryset
        """
        return self.versions(manager=INTERNAL).filter(active=True)

    def get_stable_version(self):
        return self.versions.filter(slug=STABLE).first()

    def update_stable_version(self):
        """
        Returns the version that was promoted to be the new stable version.

        Return ``None`` if no update was made or if there is no version on the
        project that can be considered stable.
        """
        versions = self.versions(manager=INTERNAL).all()
        new_stable = determine_stable_version(versions)
        if new_stable:
            current_stable = self.get_stable_version()
            if current_stable:
                identifier_updated = (
                    new_stable.identifier != current_stable.identifier
                )
                if identifier_updated and current_stable.machine:
                    log.info(
                        'Update stable version: %(project)s:%(version)s',
                        {
                            'project': self.slug,
                            'version': new_stable.identifier,
                        }
                    )
                    current_stable.identifier = new_stable.identifier
                    current_stable.save()
                    return new_stable
            else:
                log.info(
                    'Creating new stable version: %(project)s:%(version)s',
                    {
                        'project': self.slug,
                        'version': new_stable.identifier,
                    }
                )
                current_stable = self.versions.create_stable(
                    type=new_stable.type,
                    identifier=new_stable.identifier,
                )
                return new_stable

    def versions_from_branch_name(self, branch):
        return (
            self.versions.filter(identifier=branch) |
            self.versions.filter(identifier='remotes/origin/%s' % branch) |
            self.versions.filter(identifier='origin/%s' % branch) |
            self.versions.filter(verbose_name=branch)
        )

    def get_default_version(self):
        """
        Get the default version (slug).

        Returns self.default_version if the version with that slug actually
        exists (is built and published). Otherwise returns 'latest'.
        """
        # latest is a special case where we don't have to check if it exists
        if self.default_version == LATEST:
            return self.default_version
        # check if the default_version exists
        version_qs = self.versions.filter(
            slug=self.default_version,
            active=True,
        )
        if version_qs.exists():
            return self.default_version
        return LATEST

    def get_default_branch(self):
        """Get the version representing 'latest'."""
        if self.default_branch:
            return self.default_branch
        return self.vcs_repo().fallback_branch

    def add_subproject(self, child, alias=None):
        subproject, __ = ProjectRelationship.objects.get_or_create(
            parent=self,
            child=child,
            alias=alias,
        )
        return subproject

    def remove_subproject(self, child):
        ProjectRelationship.objects.filter(parent=self, child=child).delete()

    def get_parent_relationship(self):
        """
        Get parent project relationship.

        It returns ``None`` if this is a top level project.
        """
        if hasattr(self, '_superprojects'):
            # Cached parent project relationship
            if self._superprojects:
                return self._superprojects[0]
            return None

        return self.superprojects.select_related('parent').first()

    def get_canonical_custom_domain(self):
        """Get the canonical custom domain or None."""
        if hasattr(self, '_canonical_domains'):
            # Cached custom domains
            if self._canonical_domains:
                return self._canonical_domains[0]
            return None

        return self.domains.filter(canonical=True).first()

    @property
    def features(self):
        return Feature.objects.for_project(self)

    def has_feature(self, feature_id):
        """
        Does project have existing feature flag.

        If the feature has a historical True value before the feature was added,
        we consider the project to have the flag. This is used for deprecating a
        feature or changing behavior for new projects
        """
        return self.features.filter(feature_id=feature_id).exists()

    def get_feature_value(self, feature, positive, negative):
        """
        Look up project feature, return corresponding value.

        If a project has a feature, return ``positive``, otherwise return
        ``negative``
        """
        return positive if self.has_feature(feature) else negative

    @property
    def show_advertising(self):
        """
        Whether this project is ad-free.

        :returns: ``True`` if advertising should be shown and ``False`` otherwise
        :rtype: bool
        """
        if self.ad_free or self.gold_owners.exists():
            return False

        return True

    @property
    def environment_variables(self):
        """
        Environment variables to build this particular project.

        :returns: dictionary with all the variables {name: value}
        :rtype: dict
        """
        return {
            variable.name: variable.value
            for variable in self.environmentvariable_set.all()
        }


class APIProject(Project):

    """
    Project proxy model for API data deserialization.

    This replaces the pattern where API data was deserialized into a mocked
    :py:class:`Project` object. This pattern was confusing, as it was not explicit
    as to what form of object you were working with -- API backed or database
    backed.

    This model preserves the Project model methods, allowing for overrides on
    model field differences. This model pattern will generally only be used on
    builder instances, where we are interacting solely with API data.
    """

    features = []

    class Meta:
        proxy = True

    def __init__(self, *args, **kwargs):
        self.features = kwargs.pop('features', [])
        environment_variables = kwargs.pop('environment_variables', {})
        ad_free = (not kwargs.pop('show_advertising', True))
        # These fields only exist on the API return, not on the model, so we'll
        # remove them to avoid throwing exceptions due to unexpected fields
        for key in ['users', 'resource_uri', 'absolute_url', 'downloads',
                    'main_language_project', 'related_projects']:
            try:
                del kwargs[key]
            except KeyError:
                pass
        super().__init__(*args, **kwargs)

        # Overwrite the database property with the value from the API
        self.ad_free = ad_free
        self._environment_variables = environment_variables

    def save(self, *args, **kwargs):
        return 0

    def has_feature(self, feature_id):
        return feature_id in self.features

    @property
    def show_advertising(self):
        """Whether this project is ad-free (don't access the database)."""
        return not self.ad_free

    @property
    def environment_variables(self):
        return self._environment_variables


class ImportedFile(models.Model):

    """
    Imported files model.

    This tracks files that are output from documentation builds, useful for
    things like CDN invalidation.
    """

    project = models.ForeignKey(
        'Project',
        verbose_name=_('Project'),
        related_name='imported_files',
    )
    version = models.ForeignKey(
        'builds.Version',
        verbose_name=_('Version'),
        related_name='imported_files',
        null=True,
    )
    name = models.CharField(_('Name'), max_length=255)
    slug = models.SlugField(_('Slug'))

    # max_length is set to 4096 because linux has a maximum path length
    # of 4096 characters for most filesystems (including EXT4).
    # https://github.com/rtfd/readthedocs.org/issues/5061
    path = models.CharField(_('Path'), max_length=4096)
    md5 = models.CharField(_('MD5 checksum'), max_length=255)
    commit = models.CharField(_('Commit'), max_length=255)
    build = models.IntegerField(_('Build id'), null=True)
    modified_date = models.DateTimeField(_('Modified date'), auto_now=True)

    def get_absolute_url(self):
        return resolve(
            project=self.project,
            version_slug=self.version.slug,
            filename=self.path,
        )

    def __str__(self):
        return '{}: {}'.format(self.name, self.project)


class HTMLFile(ImportedFile):

    """
    Imported HTML file Proxy model.

    This tracks only the HTML files for indexing to search.
    """

    class Meta:
        proxy = True

    objects = HTMLFileManager.from_queryset(HTMLFileQuerySet)()

    def get_processed_json(self):
        """
        Get the parsed JSON for search indexing.

        Check for two paths for each index file
        This is because HTMLDir can generate a file from two different places:

        * foo.rst
        * foo/index.rst

        Both lead to `foo/index.html`
        https://github.com/rtfd/readthedocs.org/issues/5368
        """
        fjson_paths = []
        basename = os.path.splitext(self.path)[0]
        fjson_paths.append(basename + '.fjson')
        if basename.endswith('/index'):
            new_basename = re.sub(r'\/index$', '', basename)
            fjson_paths.append(new_basename + '.fjson')

        full_json_path = self.project.get_production_media_path(
            type_='json', version_slug=self.version.slug, include_file=False
        )
        try:
            for fjson_path in fjson_paths:
                file_path = os.path.join(full_json_path, fjson_path)
                if os.path.exists(file_path):
                    return process_file(file_path)
        except Exception:
            log.warning(
                'Unhandled exception during search processing file: %s',
                file_path,
            )
        return {
            'path': file_path,
            'title': '',
            'sections': [],
        }

    @cached_property
    def processed_json(self):
        return self.get_processed_json()


class Notification(models.Model):
    project = models.ForeignKey(Project, related_name='%(class)s_notifications')
    objects = RelatedProjectQuerySet.as_manager()

    class Meta:
        abstract = True


class EmailHook(Notification):
    email = models.EmailField()

    def __str__(self):
        return self.email


class WebHook(Notification):
    url = models.URLField(
        max_length=600,
        blank=True,
        help_text=_('URL to send the webhook to'),
    )

    def __str__(self):
        return self.url


class Domain(models.Model):

    """A custom domain name for a project."""

    project = models.ForeignKey(Project, related_name='domains')
    domain = models.CharField(
        _('Domain'),
        unique=True,
        max_length=255,
        validators=[validate_domain_name],
    )
    machine = models.BooleanField(
        default=False,
        help_text=_('This Domain was auto-created'),
    )
    cname = models.BooleanField(
        default=False,
        help_text=_('This Domain is a CNAME for the project'),
    )
    canonical = models.BooleanField(
        default=False,
        help_text=_(
            'This Domain is the primary one where the documentation is '
            'served from',
        ),
    )
    https = models.BooleanField(
        _('Use HTTPS'),
        default=False,
        help_text=_('Always use HTTPS for this domain'),
    )
    count = models.IntegerField(
        default=0,
        help_text=_('Number of times this domain has been hit'),
    )

    objects = RelatedProjectQuerySet.as_manager()

    class Meta:
        ordering = ('-canonical', '-machine', 'domain')

    def __str__(self):
        return '{domain} pointed at {project}'.format(
            domain=self.domain,
            project=self.project.name,
        )

    def save(self, *args, **kwargs):  # pylint: disable=arguments-differ
        from readthedocs.projects import tasks
        parsed = urlparse(self.domain)
        if parsed.scheme or parsed.netloc:
            self.domain = parsed.netloc
        else:
            self.domain = parsed.path
        super().save(*args, **kwargs)
        broadcast(
            type='app',
            task=tasks.symlink_domain,
            args=[self.project.pk, self.domain],
        )

    def delete(self, *args, **kwargs):  # pylint: disable=arguments-differ
        from readthedocs.projects import tasks
        broadcast(
            type='app',
            task=tasks.symlink_domain,
            args=[self.project.pk, self.domain, True],
        )
        super().delete(*args, **kwargs)


class Feature(models.Model):

    """
    Project feature flags.

    Features should generally be added here as choices, however features may
    also be added dynamically from a signal in other packages. Features can be
    added by external packages with the use of signals::

        @receiver(pre_init, sender=Feature)
        def add_features(sender, **kwargs):
            sender.FEATURES += (('blah', 'BLAH'),)

    The FeatureForm will grab the updated list on instantiation.
    """

    # Feature constants - this is not a exhaustive list of features, features
    # may be added by other packages
    USE_SPHINX_LATEST = 'use_sphinx_latest'
    ALLOW_DEPRECATED_WEBHOOKS = 'allow_deprecated_webhooks'
    PIP_ALWAYS_UPGRADE = 'pip_always_upgrade'
    DONT_OVERWRITE_SPHINX_CONTEXT = 'dont_overwrite_sphinx_context'
    MKDOCS_THEME_RTD = 'mkdocs_theme_rtd'
    API_LARGE_DATA = 'api_large_data'
    DONT_SHALLOW_CLONE = 'dont_shallow_clone'
    USE_TESTING_BUILD_IMAGE = 'use_testing_build_image'
    SHARE_SPHINX_DOCTREE = 'share_sphinx_doctree'
    DEFAULT_TO_MKDOCS_0_17_3 = 'default_to_mkdocs_0_17_3'
    CLEAN_AFTER_BUILD = 'clean_after_build'
    EXTERNAL_VERSION_BUILD = 'external_version_build'
    UPDATE_CONDA_STARTUP = 'update_conda_startup'
    CONDA_APPEND_CORE_REQUIREMENTS = 'conda_append_core_requirements'

    FEATURES = (
        (USE_SPHINX_LATEST, _('Use latest version of Sphinx')),
        (ALLOW_DEPRECATED_WEBHOOKS, _('Allow deprecated webhook views')),
        (PIP_ALWAYS_UPGRADE, _('Always run pip install --upgrade')),
<<<<<<< HEAD
=======
        (SKIP_SUBMODULES, _('Skip git submodule checkout')),
>>>>>>> 96011954
        (
            DONT_OVERWRITE_SPHINX_CONTEXT,
            _(
                'Do not overwrite context vars in conf.py with Read the Docs context',
            ),
        ),
        (
            MKDOCS_THEME_RTD,
            _('Use Read the Docs theme for MkDocs as default theme'),
        ),
        (
            DONT_SHALLOW_CLONE,
            _('Do not shallow clone when cloning git repos'),
        ),
        (
            USE_TESTING_BUILD_IMAGE,
            _('Use Docker image labelled as `testing` to build the docs'),
        ),
        (
            API_LARGE_DATA,
            _('Try alternative method of posting large data'),
        ),
        (
            SHARE_SPHINX_DOCTREE,
            _('Use shared directory for doctrees'),
        ),
        (
            DEFAULT_TO_MKDOCS_0_17_3,
            _('Install mkdocs 0.17.3 by default'),
        ),
        (
            CLEAN_AFTER_BUILD,
            _('Clean all files used in the build process'),
        ),
        (
            EXTERNAL_VERSION_BUILD,
            _('Enable project to build on pull/merge requests'),
        ),
        (
            UPDATE_CONDA_STARTUP,
            _('Upgrade conda before creating the environment'),
        ),
        (
            CONDA_APPEND_CORE_REQUIREMENTS,
            _('Append Read the Docs core requirements to environment.yml file'),
        ),
    )

    projects = models.ManyToManyField(
        Project,
        blank=True,
    )
    # Feature is not implemented as a ChoiceField, as we don't want validation
    # at the database level on this field. Arbitrary values are allowed here.
    feature_id = models.CharField(
        _('Feature identifier'),
        max_length=32,
        unique=True,
    )
    add_date = models.DateTimeField(
        _('Date feature was added'),
        auto_now_add=True,
    )
    default_true = models.BooleanField(
        _('Historical default is True'),
        default=False,
    )

    objects = FeatureQuerySet.as_manager()

    def __str__(self):
        return '{} feature'.format(self.get_feature_display(),)

    def get_feature_display(self):
        """
        Implement display name field for fake ChoiceField.

        Because the field is not a ChoiceField here, we need to manually
        implement this behavior.
        """
        return dict(self.FEATURES).get(self.feature_id, self.feature_id)


class EnvironmentVariable(TimeStampedModel, models.Model):
    name = models.CharField(
        max_length=128,
        help_text=_('Name of the environment variable'),
    )
    value = models.CharField(
        max_length=2048,
        help_text=_('Value of the environment variable'),
    )
    project = models.ForeignKey(
        Project,
        on_delete=models.CASCADE,
        help_text=_('Project where this variable will be used'),
    )

    objects = RelatedProjectQuerySet.as_manager()

    def __str__(self):
        return self.name

    def save(self, *args, **kwargs):  # pylint: disable=arguments-differ
        self.value = quote(self.value)
        return super().save(*args, **kwargs)<|MERGE_RESOLUTION|>--- conflicted
+++ resolved
@@ -1412,10 +1412,6 @@
         (USE_SPHINX_LATEST, _('Use latest version of Sphinx')),
         (ALLOW_DEPRECATED_WEBHOOKS, _('Allow deprecated webhook views')),
         (PIP_ALWAYS_UPGRADE, _('Always run pip install --upgrade')),
-<<<<<<< HEAD
-=======
-        (SKIP_SUBMODULES, _('Skip git submodule checkout')),
->>>>>>> 96011954
         (
             DONT_OVERWRITE_SPHINX_CONTEXT,
             _(
