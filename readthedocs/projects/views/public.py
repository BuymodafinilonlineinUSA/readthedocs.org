import os
import json
import logging
import mimetypes
import md5

from django.core.urlresolvers import reverse
from django.conf import settings
from django.contrib.auth.models import User
from django.http import HttpResponse, HttpResponseRedirect, Http404
from django.shortcuts import get_object_or_404, render_to_response
from django.template import RequestContext
from django.views.generic import ListView, DetailView
from django.utils.datastructures import SortedDict

from taggit.models import Tag
import requests

from .base import ProjectOnboardMixin
from builds.filters import VersionSlugFilter
from builds.models import Version
from projects.models import Project, ImportedFile
from search.indexes import PageIndex
from search.views import LOG_TEMPLATE

log = logging.getLogger(__name__)
search_log = logging.getLogger(__name__ + '.search')
mimetypes.add_type("application/epub+zip", ".epub")


class ProjectIndex(ListView):
    model = Project

    def get_queryset(self):
        queryset = Project.objects.public(self.request.user)

        if self.kwargs.get('tag'):
            self.tag = get_object_or_404(Tag, slug=self.kwargs.get('tag'))
            queryset = queryset.filter(tags__name__in=[self.tag.slug])
        else:
            self.tag = None

        if self.kwargs.get('username'):
            self.user = get_object_or_404(User, username=self.kwargs.get('username'))
            queryset = queryset.filter(user=self.user)
        else:
            self.user = None

        return queryset

    def get_context_data(self, **kwargs):
        context = super(ProjectIndex, self).get_context_data(**kwargs)
        context['person'] = self.user
        context['tag'] = self.tag
        return context

project_index = ProjectIndex.as_view()


class ProjectDetailView(ProjectOnboardMixin, DetailView):

    '''Display project onboard steps'''

    model = Project
    slug_url_kwarg = 'project_slug'

    def get_queryset(self):
        return Project.objects.protected(self.request.user)

    def get_context_data(self, **kwargs):
        context = super(ProjectDetailView, self).get_context_data(**kwargs)

        project = self.get_object()
        context['versions'] = Version.objects.public(
            user=self.request.user, project=project)
        context['filter'] = VersionSlugFilter(self.request.GET,
                                              queryset=context['versions'])

        protocol = 'http'
<<<<<<< HEAD
        if self.request.is_secure():
            protocol = 'https'

        context['badge_url'] = "%s://%s%s?version=%s" % (
            protocol,
            settings.PRODUCTION_DOMAIN,
            reverse('project_badge', args=[project.slug]),
            project.get_default_version(),
        )
        context['site_url'] = "%s://%s%s?badge=%s" % (
            protocol,
            settings.PRODUCTION_DOMAIN,
            reverse('projects_detail', args=[project.slug]),
            project.get_default_version(),
        )
        return context
=======
    badge_url = "%s://%s%s?version=%s" % (
        protocol,
        settings.PRODUCTION_DOMAIN,
        reverse('project_badge', args=[project.slug]),
        project.get_default_version(),
    )
    site_url = "%s://%s%s?badge=%s" % (
        protocol,
        settings.PRODUCTION_DOMAIN,
        reverse('projects_detail', args=[project.slug]),
        project.get_default_version(),
    )

    try:
        resp = requests.get('https://api.grokthedocs.com/api/v1/index/1/heatmap/', params={'project': project.slug, 'compare': True})
        analytics = resp.json()
    except:
        analytics = None
        pass

    return render_to_response(
        'projects/project_detail.html',
        {
            'project': project,
            'versions': versions,
            'filter': filter,
            'badge_url': badge_url,
            'site_url': site_url,
            'analytics': analytics,
        },
        context_instance=RequestContext(request),
    )
>>>>>>> 8d54afd2


def _badge_return(redirect, url):
    if redirect:
        return HttpResponseRedirect(url)
    else:
        response = requests.get(url)
        http_response = HttpResponse(response.content, mimetype="image/svg+xml")
        http_response['Cache-Control'] = 'no-cache'
        http_response['Etag'] = md5.new(url)
        return http_response


def project_badge(request, project_slug, redirect=False):
    """
    Return a sweet badge for the project
    """
    version_slug = request.GET.get('version', 'latest')
    style = request.GET.get('style', 'flat')
    try:
        version = Version.objects.public(request.user).get(project__slug=project_slug, slug=version_slug)
    except Version.DoesNotExist:
        url = 'http://img.shields.io/badge/docs-unknown%20version-yellow.svg?style={style}'.format(style=style)
        return _badge_return(redirect, url)
    version_builds = version.builds.filter(type='html', state='finished').order_by('-date')
    if not version_builds.exists():
        url = 'http://img.shields.io/badge/docs-no%20builds-yellow.svg?style={style}'.format(style=style)
        return _badge_return(redirect, url)
    last_build = version_builds[0]
    if last_build.success:
        color = 'brightgreen'
    else:
        color = 'red'
    url = 'http://img.shields.io/badge/docs-%s-%s.svg?style=%s' % (version.slug.replace('-', '--'), color, style)
    return _badge_return(redirect, url)


def project_downloads(request, project_slug):
    """
    A detail view for a project with various dataz
    """
    project = get_object_or_404(Project.objects.protected(request.user), slug=project_slug)
    versions = Version.objects.public(user=request.user, project=project)
    version_data = SortedDict()
    for version in versions:
        data = version.get_downloads()
        # Don't show ones that have no downloads.
        if data:
            version_data[version.slug] = data

    # in case the MEDIA_URL is a protocol relative URL we just assume
    # we want http as the protcol, so that Dash is able to handle the URL
    if settings.MEDIA_URL.startswith('//'):
        media_url_prefix = u'http:'
    # but in case we're in debug mode and the MEDIA_URL is just a path
    # we prefix it with a hardcoded host name and protocol
    elif settings.MEDIA_URL.startswith('/') and settings.DEBUG:
        media_url_prefix = u'http://%s' % request.get_host()
    else:
        media_url_prefix = ''
    return render_to_response(
        'projects/project_downloads.html',
        {
            'project': project,
            'version_data': version_data,
            'versions': versions,
            'media_url_prefix': media_url_prefix,
        },
        context_instance=RequestContext(request),
    )


def project_download_media(request, project_slug, type, version_slug):
    """
    Download a specific piece of media.
    Perform an auth check if serving in private mode.
    """
    # Do private project auth checks
    queryset = Project.objects.protected(request.user).filter(slug=project_slug)
    if not queryset.exists():
        raise Http404
    DEFAULT_PRIVACY_LEVEL = getattr(settings, 'DEFAULT_PRIVACY_LEVEL', 'public')
    if DEFAULT_PRIVACY_LEVEL == 'public' or settings.DEBUG:
        path = os.path.join(settings.MEDIA_URL, type, project_slug, version_slug,
                            '%s.%s' % (project_slug, type.replace('htmlzip', 'zip')))
        return HttpResponseRedirect(path)
    else:
        # Get relative media path
        path = queryset[0].get_production_media_path(type=type, version_slug=version_slug).replace(
            settings.PRODUCTION_ROOT, '/prod_artifacts'
        )
        mimetype, encoding = mimetypes.guess_type(path)
        mimetype = mimetype or 'application/octet-stream'
        response = HttpResponse(mimetype=mimetype)
        if encoding:
            response["Content-Encoding"] = encoding
        response['X-Accel-Redirect'] = path
        # Include version in filename; this fixes a long-standing bug
        filename = "%s-%s.%s" % (project_slug, version_slug, path.split('.')[-1])
        response['Content-Disposition'] = 'filename=%s' % filename
        return response


def search_autocomplete(request):
    """
    return a json list of project names
    """
    if 'term' in request.GET:
        term = request.GET['term']
    else:
        raise Http404
    queryset = (Project.objects.public(request.user).filter(name__icontains=term)[:20])

    ret_list = []
    for project in queryset:
        ret_list.append({
            'label': project.name,
            'value': project.slug,
        })

    json_response = json.dumps(ret_list)
    return HttpResponse(json_response, mimetype='text/javascript')


def version_autocomplete(request, project_slug):
    """
    return a json list of version names
    """
    queryset = Project.objects.public(request.user)
    get_object_or_404(queryset, slug=project_slug)
    versions = Version.objects.public(request.user)
    if 'term' in request.GET:
        term = request.GET['term']
    else:
        raise Http404
    version_queryset = versions.filter(slug__icontains=term)[:20]

    names = version_queryset.values_list('slug', flat=True)
    json_response = json.dumps(list(names))

    return HttpResponse(json_response, mimetype='text/javascript')


def version_filter_autocomplete(request, project_slug):
    queryset = Project.objects.public(request.user)
    project = get_object_or_404(queryset, slug=project_slug)
    versions = Version.objects.public(request.user)
    filter = VersionSlugFilter(request.GET, queryset=versions)
    format = request.GET.get('format', 'json')

    if format == 'json':
        names = filter.qs.values_list('slug', flat=True)
        json_response = json.dumps(list(names))
        return HttpResponse(json_response, mimetype='text/javascript')
    elif format == 'html':
        return render_to_response(
            'core/version_list.html',
            {
                'project': project,
                'versions': versions,
                'filter': filter,
            },
            context_instance=RequestContext(request),
        )
    else:
        raise HttpResponse(status=400)


def file_autocomplete(request, project_slug):
    """
    return a json list of version names
    """
    if 'term' in request.GET:
        term = request.GET['term']
    else:
        raise Http404
    queryset = ImportedFile.objects.filter(project__slug=project_slug, path__icontains=term)[:20]

    ret_list = []
    for file in queryset:
        ret_list.append({
            'label': file.path,
            'value': file.path,
        })

    json_response = json.dumps(ret_list)
    return HttpResponse(json_response, mimetype='text/javascript')


def elastic_project_search(request, project_slug):
    """
    Use elastic search to search in a project.
    """
    queryset = Project.objects.protected(request.user)
    project = get_object_or_404(queryset, slug=project_slug)
    version_slug = request.GET.get('version', 'latest')
    query = request.GET.get('q', None)
    if query:
        user = ''
        if request.user.is_authenticated():
            user = request.user
        log.info(LOG_TEMPLATE.format(
            user=user,
            project=project or '',
            type='inproject',
            version=version_slug or '',
            language='',
            msg=query or '',
        ))

    if query:

        kwargs = {}
        body = {
            "query": {
                "bool": {
                    "should": [
                        {"match": {"title": {"query": query, "boost": 10}}},
                        {"match": {"headers": {"query": query, "boost": 5}}},
                        {"match": {"content": {"query": query}}},
                    ]
                }
            },
            "highlight": {
                "fields": {
                    "title": {},
                    "headers": {},
                    "content": {},
                }
            },
            "fields": ["title", "project", "version", "path"],
            "filter": {
                "and": [
                    {"term": {"project": project_slug}},
                    {"term": {"version": version_slug}},
                ]
            },
            "size": 50  # TODO: Support pagination.
        }

        # Add routing to optimize search by hitting the right shard.
        kwargs['routing'] = project_slug

        results = PageIndex().search(body, **kwargs)
    else:
        results = {}

    if results:
        # pre and post 1.0 compat
        for num, hit in enumerate(results['hits']['hits']):
            for key, val in hit['fields'].items():
                if isinstance(val, list):
                    results['hits']['hits'][num]['fields'][key] = val[0]

    return render_to_response(
        'search/elastic_project_search.html',
        {
            'project': project,
            'query': query,
            'results': results,
        },
        context_instance=RequestContext(request),
    )


def project_versions(request, project_slug):
    """
    Shows the available versions and lets the user choose which ones he would
    like to have built.
    """
    project = get_object_or_404(Project.objects.protected(request.user),
                                slug=project_slug)

    versions = Version.objects.public(user=request.user, project=project, only_active=False)
    active_versions = versions.filter(active=True)
    inactive_versions = versions.filter(active=False)
    inactive_filter = VersionSlugFilter(request.GET, queryset=inactive_versions)
    active_filter = VersionSlugFilter(request.GET, queryset=active_versions)

    return render_to_response(
        'projects/project_version_list.html',
        {
            'inactive_filter': inactive_filter,
            'active_filter': active_filter,
            'project': project,
        },
        context_instance=RequestContext(request)
    )


def project_tools(request, project_slug):
    """
    Have a content API placeholder
    """
    project = get_object_or_404(Project.objects.protected(request.user),
                                slug=project_slug)
    version = project.versions.get(slug='latest')
    files = version.imported_files.order_by('path')

    return render_to_response(
        'projects/project_tools.html',
        {
            'project': project,
            'files': files,
        },
        context_instance=RequestContext(request)
    )<|MERGE_RESOLUTION|>--- conflicted
+++ resolved
@@ -77,7 +77,6 @@
                                               queryset=context['versions'])
 
         protocol = 'http'
-<<<<<<< HEAD
         if self.request.is_secure():
             protocol = 'https'
 
@@ -93,41 +92,9 @@
             reverse('projects_detail', args=[project.slug]),
             project.get_default_version(),
         )
+
+
         return context
-=======
-    badge_url = "%s://%s%s?version=%s" % (
-        protocol,
-        settings.PRODUCTION_DOMAIN,
-        reverse('project_badge', args=[project.slug]),
-        project.get_default_version(),
-    )
-    site_url = "%s://%s%s?badge=%s" % (
-        protocol,
-        settings.PRODUCTION_DOMAIN,
-        reverse('projects_detail', args=[project.slug]),
-        project.get_default_version(),
-    )
-
-    try:
-        resp = requests.get('https://api.grokthedocs.com/api/v1/index/1/heatmap/', params={'project': project.slug, 'compare': True})
-        analytics = resp.json()
-    except:
-        analytics = None
-        pass
-
-    return render_to_response(
-        'projects/project_detail.html',
-        {
-            'project': project,
-            'versions': versions,
-            'filter': filter,
-            'badge_url': badge_url,
-            'site_url': site_url,
-            'analytics': analytics,
-        },
-        context_instance=RequestContext(request),
-    )
->>>>>>> 8d54afd2
 
 
 def _badge_return(redirect, url):
@@ -427,11 +394,18 @@
     version = project.versions.get(slug='latest')
     files = version.imported_files.order_by('path')
 
+    try:
+        resp = requests.get('https://api.grokthedocs.com/api/v1/index/1/heatmap/', params={'project': project.slug, 'compare': True})
+        analytics = resp.json()
+    except:
+        analytics = None
+
     return render_to_response(
         'projects/project_tools.html',
         {
             'project': project,
             'files': files,
+            'analytics': analytics,
         },
         context_instance=RequestContext(request)
     )