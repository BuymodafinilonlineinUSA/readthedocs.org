"""Models for the builds app."""

import datetime
import logging
import os.path
import re
from shutil import rmtree

from django.conf import settings
from django.db import models
from django.urls import reverse
from django.utils import timezone
from django.utils.translation import ugettext
from django.utils.translation import ugettext_lazy as _
from django_extensions.db.models import TimeStampedModel
from jsonfield import JSONField
from polymorphic.models import PolymorphicModel

import readthedocs.builds.automation_actions as actions
<<<<<<< HEAD
=======
from readthedocs.config import LATEST_CONFIGURATION_VERSION
from readthedocs.core.utils import broadcast
from readthedocs.projects.constants import (
    BITBUCKET_COMMIT_URL,
    BITBUCKET_URL,
    GITHUB_BRAND,
    GITHUB_COMMIT_URL,
    GITHUB_URL,
    GITHUB_PULL_REQUEST_URL,
    GITHUB_PULL_REQUEST_COMMIT_URL,
    GITLAB_COMMIT_URL,
    GITLAB_URL,
    PRIVACY_CHOICES,
    PRIVATE,
    MEDIA_TYPES,
)
from readthedocs.projects.models import APIProject, Project
from readthedocs.projects.version_handling import determine_stable_version

>>>>>>> e53af663
from readthedocs.builds.constants import (
    BRANCH,
    BUILD_STATE,
    BUILD_STATE_FINISHED,
    BUILD_STATE_TRIGGERED,
    BUILD_TYPES,
    EXTERNAL,
    GENERIC_EXTERNAL_VERSION_NAME,
    GITHUB_EXTERNAL_VERSION_NAME,
    INTERNAL,
    LATEST,
    NON_REPOSITORY_VERSIONS,
    STABLE,
    TAG,
    VERSION_TYPES,
)
from readthedocs.builds.managers import (
    BuildManager,
    ExternalBuildManager,
    ExternalVersionManager,
    InternalBuildManager,
    InternalVersionManager,
    VersionAutomationRuleManager,
    VersionManager,
)
from readthedocs.builds.querysets import (
    BuildQuerySet,
    RelatedBuildQuerySet,
    VersionQuerySet,
)
from readthedocs.builds.utils import (
    get_bitbucket_username_repo,
    get_github_username_repo,
    get_gitlab_username_repo,
)
from readthedocs.builds.version_slug import VersionSlugField
from readthedocs.config import LATEST_CONFIGURATION_VERSION
from readthedocs.core.utils import broadcast
from readthedocs.oauth.models import RemoteRepository
from readthedocs.projects.constants import (
    BITBUCKET_COMMIT_URL,
    BITBUCKET_URL,
    GITHUB_COMMIT_URL,
    GITHUB_PULL_REQUEST_COMMIT_URL,
    GITHUB_PULL_REQUEST_URL,
    GITHUB_URL,
    GITLAB_COMMIT_URL,
    GITLAB_URL,
    MEDIA_TYPES,
    PRIVACY_CHOICES,
    PRIVATE,
)
from readthedocs.projects.models import APIProject, Project
from readthedocs.projects.version_handling import determine_stable_version


log = logging.getLogger(__name__)


class Version(models.Model):

    """Version of a ``Project``."""

    project = models.ForeignKey(
        Project,
        verbose_name=_('Project'),
        related_name='versions',
    )
    type = models.CharField(
        _('Type'),
        max_length=20,
        choices=VERSION_TYPES,
        default='unknown',
    )
    # used by the vcs backend

    #: The identifier is the ID for the revision this is version is for. This
    #: might be the revision number (e.g. in SVN), or the commit hash (e.g. in
    #: Git). If the this version is pointing to a branch, then ``identifier``
    #: will contain the branch name.
    identifier = models.CharField(_('Identifier'), max_length=255)

    #: This is the actual name that we got for the commit stored in
    #: ``identifier``. This might be the tag or branch name like ``"v1.0.4"``.
    #: However this might also hold special version names like ``"latest"``
    #: and ``"stable"``.
    verbose_name = models.CharField(_('Verbose Name'), max_length=255)

    #: The slug is the slugified version of ``verbose_name`` that can be used
    #: in the URL to identify this version in a project. It's also used in the
    #: filesystem to determine how the paths for this version are called. It
    #: must not be used for any other identifying purposes.
    slug = VersionSlugField(
        _('Slug'),
        max_length=255,
        populate_from='verbose_name',
    )

    supported = models.BooleanField(_('Supported'), default=True)
    active = models.BooleanField(_('Active'), default=False)
    built = models.BooleanField(_('Built'), default=False)
    uploaded = models.BooleanField(_('Uploaded'), default=False)
    privacy_level = models.CharField(
        _('Privacy Level'),
        max_length=20,
        choices=PRIVACY_CHOICES,
        default=settings.DEFAULT_VERSION_PRIVACY_LEVEL,
        help_text=_('Level of privacy for this Version.'),
    )
    machine = models.BooleanField(_('Machine Created'), default=False)

    objects = VersionManager.from_queryset(VersionQuerySet)()
    # Only include BRANCH, TAG, UNKNOWN type Versions.
    internal = InternalVersionManager.from_queryset(VersionQuerySet)()
    # Only include EXTERNAL type Versions.
    external = ExternalVersionManager.from_queryset(VersionQuerySet)()

    class Meta:
        unique_together = [('project', 'slug')]
        ordering = ['-verbose_name']
        permissions = (
            # Translators: Permission around whether a user can view the
            #              version
            ('view_version', _('View Version')),
        )

    def __str__(self):
        return ugettext(
            'Version {version} of {project} ({pk})'.format(
                version=self.verbose_name,
                project=self.project,
                pk=self.pk,
            ),
        )

    @property
    def ref(self):
        if self.slug == STABLE:
            stable = determine_stable_version(
                self.project.versions(manager=INTERNAL).all()
            )
            if stable:
                return stable.slug

    @property
    def vcs_url(self):
        """
        Generate VCS (github, gitlab, bitbucket) URL for this version.

        Example: https://github.com/rtfd/readthedocs.org/tree/3.4.2/.
        External Version Example: https://github.com/rtfd/readthedocs.org/pull/99/.
        """
        if self.type == EXTERNAL:
            if 'github' in self.project.repo:
                user, repo = get_github_username_repo(self.project.repo)
                return GITHUB_PULL_REQUEST_URL.format(
                    user=user,
                    repo=repo,
                    number=self.verbose_name,
                )
            # TODO: Add VCS URL for other Git Providers
            return ''

        url = ''
        if self.slug == STABLE:
            slug_url = self.ref
        elif self.slug == LATEST:
            slug_url = self.project.default_branch or self.project.vcs_repo().fallback_branch
        else:
            slug_url = self.slug

        if ('github' in self.project.repo) or ('gitlab' in self.project.repo):
            url = f'/tree/{slug_url}/'

        if 'bitbucket' in self.project.repo:
            slug_url = self.identifier
            url = f'/src/{slug_url}'

        # TODO: improve this replacing
        return self.project.repo.replace('git://', 'https://').replace('.git', '') + url

    @property
    def last_build(self):
        return self.builds.order_by('-date').first()

    @property
    def config(self):
        """
        Proxy to the configuration of the build.

        :returns: The configuration used in the last successful build.
        :rtype: dict
        """
        last_build = (
            self.builds(manager=INTERNAL).filter(
                state=BUILD_STATE_FINISHED,
                success=True,
            ).order_by('-date')
            .only('_config')
            .first()
        )
        return last_build.config

    @property
    def commit_name(self):
        """
        Return the branch name, the tag name or the revision identifier.

        The result could be used as ref in a git repo, e.g. for linking to
        GitHub, Bitbucket or GitLab.
        """
        # LATEST is special as it is usually a branch but does not contain the
        # name in verbose_name.
        if self.slug == LATEST:
            if self.project.default_branch:
                return self.project.default_branch
            return self.project.vcs_repo().fallback_branch

        if self.slug == STABLE:
            if self.type == BRANCH:
                # Special case, as we do not store the original branch name
                # that the stable version works on. We can only interpolate the
                # name from the commit identifier, but it's hacky.
                # TODO: Refactor ``Version`` to store more actual info about
                # the underlying commits.
                if self.identifier.startswith('origin/'):
                    return self.identifier[len('origin/'):]
            return self.identifier

        # By now we must have handled all special versions.
        if self.slug in NON_REPOSITORY_VERSIONS:
            raise Exception('All special versions must be handled by now.')

        if self.type in (BRANCH, TAG):
            # If this version is a branch or a tag, the verbose_name will
            # contain the actual name. We cannot use identifier as this might
            # include the "origin/..." part in the case of a branch. A tag
            # would contain the hash in identifier, which is not as pretty as
            # the actual tag name.
            return self.verbose_name

        if self.type == EXTERNAL:
            # If this version is a EXTERNAL version, the identifier will
            # contain the actual commit hash. which we can use to
            # generate url for a given file name
            return self.identifier

        # If we came that far it's not a special version
        # nor a branch, tag or EXTERNAL version.
        # Therefore just return the identifier to make a safe guess.
        log.debug(
            'TODO: Raise an exception here. Testing what cases it happens',
        )
        return self.identifier

    def get_absolute_url(self):
        # Hack external versions for now.
        # TODO: We can integrate them into the resolver
        # but this is much simpler to handle since we only link them a couple places for now
        if self.type == EXTERNAL:
            # Django's static file serving doesn't automatically append index.html
            url = f'{settings.EXTERNAL_VERSION_URL}/html/' \
                f'{self.project.slug}/{self.slug}/index.html'
            return url

        if not self.built and not self.uploaded:
            return reverse(
                'project_version_detail',
                kwargs={
                    'project_slug': self.project.slug,
                    'version_slug': self.slug,
                },
            )
        private = self.privacy_level == PRIVATE
        return self.project.get_docs_url(
            version_slug=self.slug,
            private=private,
        )

    def save(self, *args, **kwargs):  # pylint: disable=arguments-differ
        """Add permissions to the Version for all owners on save."""
        from readthedocs.projects import tasks
        obj = super().save(*args, **kwargs)
        broadcast(
            type='app',
            task=tasks.symlink_project,
            args=[self.project.pk],
        )
        return obj

    def delete(self, *args, **kwargs):  # pylint: disable=arguments-differ
        from readthedocs.projects import tasks
        log.info('Removing files for version %s', self.slug)
        broadcast(
            type='app',
            task=tasks.remove_dirs,
            args=[self.get_artifact_paths()],
        )

        # Remove build artifacts from storage if the version is not external
        if self.type != EXTERNAL:
            storage_paths = self.get_storage_paths()
            tasks.remove_build_storage_paths.delay(storage_paths)

        project_pk = self.project.pk
        super().delete(*args, **kwargs)
        broadcast(
            type='app',
            task=tasks.symlink_project,
            args=[project_pk],
        )

    @property
    def identifier_friendly(self):
        """Return display friendly identifier."""
        if re.match(r'^[0-9a-f]{40}$', self.identifier, re.I):
            return self.identifier[:8]
        return self.identifier

    @property
    def is_editable(self):
        return self.type == BRANCH

    @property
    def supports_wipe(self):
        """Return True if version is not external."""
        return not self.type == EXTERNAL

    def get_subdomain_url(self):
        private = self.privacy_level == PRIVATE
        return self.project.get_docs_url(
            version_slug=self.slug,
            lang_slug=self.project.language,
            private=private,
        )

    def get_downloads(self, pretty=False):
        project = self.project
        data = {}

        def prettify(k):
            return k if pretty else k.lower()

        if project.has_pdf(self.slug, version_type=self.type):
            data[prettify('PDF')] = project.get_production_media_url(
                'pdf',
                self.slug,
            )
        if project.has_htmlzip(self.slug, version_type=self.type):
            data[prettify('HTML')] = project.get_production_media_url(
                'htmlzip',
                self.slug,
            )
        if project.has_epub(self.slug, version_type=self.type):
            data[prettify('Epub')] = project.get_production_media_url(
                'epub',
                self.slug,
            )
        return data

    def get_conf_py_path(self):
        conf_py_path = self.project.conf_dir(self.slug)
        checkout_prefix = self.project.checkout_path(self.slug)
        conf_py_path = os.path.relpath(conf_py_path, checkout_prefix)
        return conf_py_path

    def get_build_path(self):
        """Return version build path if path exists, otherwise `None`."""
        path = self.project.checkout_path(version=self.slug)
        if os.path.exists(path):
            return path
        return None

    def get_artifact_paths(self):
        """
        Return a list of all production artifacts/media path for this version.

        :rtype: list
        """
        paths = []

        for type_ in ('pdf', 'epub', 'htmlzip'):
            paths.append(
                self.project
                .get_production_media_path(type_=type_, version_slug=self.slug),
            )
        paths.append(self.project.rtd_build_path(version=self.slug))

        return paths

    def get_storage_paths(self):
        """
        Return a list of all build artifact storage paths for this version.

        :rtype: list
        """
        paths = []

        for type_ in MEDIA_TYPES:
            paths.append(
                self.project.get_storage_path(
                    type_=type_,
                    version_slug=self.slug,
                    include_file=False,
                    version_type=self.type,
                )
            )

        return paths

    def clean_build_path(self):
        """
        Clean build path for project version.

        Ensure build path is clean for project version. Used to ensure stale
        build checkouts for each project version are removed.
        """
        try:
            path = self.get_build_path()
            if path is not None:
                log.debug('Removing build path %s for %s', path, self)
                rmtree(path)
        except OSError:
            log.exception('Build path cleanup failed')

    def get_github_url(
            self,
            docroot,
            filename,
            source_suffix='.rst',
            action='view',
    ):
        """
        Return a GitHub URL for a given filename.

        :param docroot: Location of documentation in repository
        :param filename: Name of file
        :param source_suffix: File suffix of documentation format
        :param action: `view` (default) or `edit`
        """
        repo_url = self.project.repo
        if 'github' not in repo_url:
            return ''

        if not docroot:
            return ''

        # Normalize /docroot/
        docroot = '/' + docroot.strip('/') + '/'

        if action == 'view':
            action_string = 'blob'
        elif action == 'edit':
            action_string = 'edit'

        user, repo = get_github_username_repo(repo_url)
        if not user and not repo:
            return ''
        repo = repo.rstrip('/')

        if not filename:
            # If there isn't a filename, we don't need a suffix
            source_suffix = ''

        return GITHUB_URL.format(
            user=user,
            repo=repo,
            version=self.commit_name,
            docroot=docroot,
            path=filename,
            source_suffix=source_suffix,
            action=action_string,
        )

    def get_gitlab_url(
            self,
            docroot,
            filename,
            source_suffix='.rst',
            action='view',
    ):
        repo_url = self.project.repo
        if 'gitlab' not in repo_url:
            return ''

        if not docroot:
            return ''

        # Normalize /docroot/
        docroot = '/' + docroot.strip('/') + '/'

        if action == 'view':
            action_string = 'blob'
        elif action == 'edit':
            action_string = 'edit'

        user, repo = get_gitlab_username_repo(repo_url)
        if not user and not repo:
            return ''
        repo = repo.rstrip('/')

        if not filename:
            # If there isn't a filename, we don't need a suffix
            source_suffix = ''

        return GITLAB_URL.format(
            user=user,
            repo=repo,
            version=self.commit_name,
            docroot=docroot,
            path=filename,
            source_suffix=source_suffix,
            action=action_string,
        )

    def get_bitbucket_url(self, docroot, filename, source_suffix='.rst'):
        repo_url = self.project.repo
        if 'bitbucket' not in repo_url:
            return ''
        if not docroot:
            return ''

        # Normalize /docroot/
        docroot = '/' + docroot.strip('/') + '/'

        user, repo = get_bitbucket_username_repo(repo_url)
        if not user and not repo:
            return ''
        repo = repo.rstrip('/')

        if not filename:
            # If there isn't a filename, we don't need a suffix
            source_suffix = ''

        return BITBUCKET_URL.format(
            user=user,
            repo=repo,
            version=self.commit_name,
            docroot=docroot,
            path=filename,
            source_suffix=source_suffix,
        )


class APIVersion(Version):

    """
    Version proxy model for API data deserialization.

    This replaces the pattern where API data was deserialized into a mocked
    :py:class:`Version` object.
    This pattern was confusing, as it was not explicit
    as to what form of object you were working with -- API backed or database
    backed.

    This model preserves the Version model methods, allowing for overrides on
    model field differences. This model pattern will generally only be used on
    builder instances, where we are interacting solely with API data.
    """

    project = None

    class Meta:
        proxy = True

    def __init__(self, *args, **kwargs):
        self.project = APIProject(**kwargs.pop('project', {}))
        # These fields only exist on the API return, not on the model, so we'll
        # remove them to avoid throwing exceptions due to unexpected fields
        for key in ['resource_uri', 'absolute_url', 'downloads']:
            try:
                del kwargs[key]
            except KeyError:
                pass
        super().__init__(*args, **kwargs)

    def save(self, *args, **kwargs):
        return 0


class Build(models.Model):

    """Build data."""

    project = models.ForeignKey(
        Project,
        verbose_name=_('Project'),
        related_name='builds',
    )
    version = models.ForeignKey(
        Version,
        verbose_name=_('Version'),
        null=True,
        related_name='builds',
    )
    type = models.CharField(
        _('Type'),
        max_length=55,
        choices=BUILD_TYPES,
        default='html',
    )
    state = models.CharField(
        _('State'),
        max_length=55,
        choices=BUILD_STATE,
        default='finished',
    )
    date = models.DateTimeField(_('Date'), auto_now_add=True)
    success = models.BooleanField(_('Success'), default=True)

    setup = models.TextField(_('Setup'), null=True, blank=True)
    setup_error = models.TextField(_('Setup error'), null=True, blank=True)
    output = models.TextField(_('Output'), default='', blank=True)
    error = models.TextField(_('Error'), default='', blank=True)
    exit_code = models.IntegerField(_('Exit code'), null=True, blank=True)
    commit = models.CharField(
        _('Commit'),
        max_length=255,
        null=True,
        blank=True,
    )
    _config = JSONField(_('Configuration used in the build'), default=dict)

    length = models.IntegerField(_('Build Length'), null=True, blank=True)

    builder = models.CharField(
        _('Builder'),
        max_length=255,
        null=True,
        blank=True,
    )

    cold_storage = models.NullBooleanField(
        _('Cold Storage'),
        help_text='Build steps stored outside the database.',
    )

    # Managers
    objects = BuildManager.from_queryset(BuildQuerySet)()
    # Only include BRANCH, TAG, UNKNOWN type Version builds.
    internal = InternalBuildManager.from_queryset(BuildQuerySet)()
    # Only include EXTERNAL type Version builds.
    external = ExternalBuildManager.from_queryset(BuildQuerySet)()

    CONFIG_KEY = '__config'

    class Meta:
        ordering = ['-date']
        get_latest_by = 'date'
        index_together = [['version', 'state', 'type']]

    def __init__(self, *args, **kwargs):
        super().__init__(*args, **kwargs)
        self._config_changed = False

    @property
    def previous(self):
        """
        Returns the previous build to the current one.

        Matching the project and version.
        """
        date = self.date or timezone.now()
        if self.project is not None and self.version is not None:
            return (
                Build.objects.filter(
                    project=self.project,
                    version=self.version,
                    date__lt=date,
                ).order_by('-date').first()
            )
        return None

    @property
    def config(self):
        """
        Get the config used for this build.

        Since we are saving the config into the JSON field only when it differs
        from the previous one, this helper returns the correct JSON used in this
        Build object (it could be stored in this object or one of the previous
        ones).
        """
        if self.CONFIG_KEY in self._config:
            return (
                Build.objects
                .only('_config')
                .get(pk=self._config[self.CONFIG_KEY])
                ._config
            )
        return self._config

    @config.setter
    def config(self, value):
        """
        Set `_config` to value.

        `_config` should never be set directly from outside the class.
        """
        self._config = value
        self._config_changed = True

    def save(self, *args, **kwargs):  # noqa
        """
        Save object.

        To save space on the db we only save the config if it's different
        from the previous one.

        If the config is the same, we save the pk of the object
        that has the **real** config under the `CONFIG_KEY` key.
        """
        if self.pk is None or self._config_changed:
            previous = self.previous
            # yapf: disable
            if (
                previous is not None and self._config and
                self._config == previous.config
            ):
                # yapf: enable
                previous_pk = previous._config.get(self.CONFIG_KEY, previous.pk)
                self._config = {self.CONFIG_KEY: previous_pk}
        super().save(*args, **kwargs)
        self._config_changed = False

    def __str__(self):
        return ugettext(
            'Build {project} for {usernames} ({pk})'.format(
                project=self.project,
                usernames=' '.join(
                    self.project.users.all().values_list('username', flat=True),
                ),
                pk=self.pk,
            ),
        )

    def get_absolute_url(self):
        return reverse('builds_detail', args=[self.project.slug, self.pk])

    def get_full_url(self):
        """
        Get full url of the build including domain.

        Example: https://readthedocs.org/projects/pip/builds/99999999/
        """
        scheme = 'http' if settings.DEBUG else 'https'
        full_url = '{scheme}://{domain}{absolute_url}'.format(
            scheme=scheme,
            domain=settings.PRODUCTION_DOMAIN,
            absolute_url=self.get_absolute_url()
        )
        return full_url

    def get_commit_url(self):
        """Return the commit URL."""
        repo_url = self.project.repo
        if self.is_external:
            if 'github' in repo_url:
                user, repo = get_github_username_repo(repo_url)
                if not user and not repo:
                    return ''

                repo = repo.rstrip('/')
                return GITHUB_PULL_REQUEST_COMMIT_URL.format(
                    user=user,
                    repo=repo,
                    number=self.version.verbose_name,
                    commit=self.commit
                )
            # TODO: Add External Version Commit URL for other Git Providers
        else:
            if 'github' in repo_url:
                user, repo = get_github_username_repo(repo_url)
                if not user and not repo:
                    return ''

                repo = repo.rstrip('/')
                return GITHUB_COMMIT_URL.format(
                    user=user,
                    repo=repo,
                    commit=self.commit
                )
            if 'gitlab' in repo_url:
                user, repo = get_gitlab_username_repo(repo_url)
                if not user and not repo:
                    return ''

                repo = repo.rstrip('/')
                return GITLAB_COMMIT_URL.format(
                    user=user,
                    repo=repo,
                    commit=self.commit
                )
            if 'bitbucket' in repo_url:
                user, repo = get_bitbucket_username_repo(repo_url)
                if not user and not repo:
                    return ''

                repo = repo.rstrip('/')
                return BITBUCKET_COMMIT_URL.format(
                    user=user,
                    repo=repo,
                    commit=self.commit
                )

        return None

    @property
    def finished(self):
        """Return if build has a finished state."""
        return self.state == BUILD_STATE_FINISHED

    @property
    def is_stale(self):
        """Return if build state is triggered & date more than 5m ago."""
        mins_ago = timezone.now() - datetime.timedelta(minutes=5)
        return self.state == BUILD_STATE_TRIGGERED and self.date < mins_ago

    @property
    def is_external(self):
        return self.version.type == EXTERNAL

    @property
    def external_version_name(self):
        if self.is_external:
            if self.project.git_provider_name == GITHUB_BRAND:
                return GITHUB_EXTERNAL_VERSION_NAME
            # TODO: Add External Version Name for other Git Providers

            return GENERIC_EXTERNAL_VERSION_NAME
        return None

    def using_latest_config(self):
        return int(self.config.get('version', '1')) == LATEST_CONFIGURATION_VERSION


class BuildCommandResultMixin:

    """
    Mixin for common command result methods/properties.

    Shared methods between the database model :py:class:`BuildCommandResult` and
    non-model respresentations of build command results from the API
    """

    @property
    def successful(self):
        """Did the command exit with a successful exit code."""
        return self.exit_code == 0

    @property
    def failed(self):
        """
        Did the command exit with a failing exit code.

        Helper for inverse of :py:meth:`successful`
        """
        return not self.successful


class BuildCommandResult(BuildCommandResultMixin, models.Model):

    """Build command for a ``Build``."""

    build = models.ForeignKey(
        Build,
        verbose_name=_('Build'),
        related_name='commands',
    )

    command = models.TextField(_('Command'))
    description = models.TextField(_('Description'), blank=True)
    output = models.TextField(_('Command output'), blank=True)
    exit_code = models.IntegerField(_('Command exit code'))

    start_time = models.DateTimeField(_('Start time'))
    end_time = models.DateTimeField(_('End time'))

    class Meta:
        ordering = ['start_time']
        get_latest_by = 'start_time'

    objects = RelatedBuildQuerySet.as_manager()

    def __str__(self):
        return (
            ugettext('Build command {pk} for build {build}')
            .format(pk=self.pk, build=self.build)
        )

    @property
    def run_time(self):
        """Total command runtime in seconds."""
        if self.start_time is not None and self.end_time is not None:
            diff = self.end_time - self.start_time
            return diff.seconds


class VersionAutomationRule(PolymorphicModel, TimeStampedModel):

    """Versions automation rules for projects."""

    ACTIVATE_VERSION_ACTION = 'activate-version'
    SET_DEFAULT_VERSION_ACTION = 'set-default-version'
    ACTIONS = (
        (ACTIVATE_VERSION_ACTION, _('Activate version on match')),
        (SET_DEFAULT_VERSION_ACTION, _('Set as default version on match')),
    )

    project = models.ForeignKey(
        Project,
        related_name='automation_rules',
        on_delete=models.CASCADE,
    )
    priority = models.IntegerField(
        _('Rule priority'),
        help_text=_('A lower number (0) means a higher priority'),
    )
    description = models.CharField(
        _('Description'),
        max_length=255,
        null=True,
        blank=True,
    )
    match_arg = models.CharField(
        _('Match argument'),
        help_text=_('Value used for the rule to match the version'),
        max_length=255,
    )
    action = models.CharField(
        _('Action'),
        max_length=32,
        choices=ACTIONS,
    )
    action_arg = models.CharField(
        _('Action argument'),
        help_text=_('Value used for the action to perfom an operation'),
        max_length=255,
        null=True,
        blank=True,
    )
    version_type = models.CharField(
        _('Version type'),
        max_length=32,
        choices=VERSION_TYPES,
    )

    objects = VersionAutomationRuleManager()

    class Meta:
        unique_together = (('project', 'priority'),)
        ordering = ('priority', '-modified', '-created')

    def run(self, version, *args, **kwargs):
        """
        Run an action if `version` matches the rule.

        :type version: readthedocs.builds.models.Version
        :returns: True if the action was performed
        """
        if version.type == self.version_type:
            match, result = self.match(version, self.match_arg)
            if match:
                self.apply_action(version, result)
                return True
        return False

    def match(self, version, match_arg):
        """
        Returns True and the match result if the version matches the rule.

        :type version: readthedocs.builds.models.Version
        :param str match_arg: Additional argument to perform the match
        :returns: A tuple of (boolean, match_resul).
                  The result will be passed to `apply_action`.
        """
        return False, None

    def apply_action(self, version, match_result):
        """
        Apply the action from allowed_actions.

        :type version: readthedocs.builds.models.Version
        :param any match_result: Additional context from the match operation
        :raises: NotImplementedError if the action
                 isn't implemented or supported for this rule.
        """
        action = self.allowed_actions.get(self.action)
        if action is None:
            raise NotImplementedError
        action(version, match_result, self.action_arg)

    def get_description(self):
        if self.description:
            return self.description
        return f'{self.get_action_display()}'

    @property
    def edit_url(self):
        raise NotImplementedError

    def __str__(self):
        class_name = self.__class__.__name__
        return (
            f'({self.priority}) '
            f'{class_name}/{self.get_action_display()} '
            f'for {self.project.slug}:{self.get_version_type_display()}'
        )


class RegexAutomationRule(VersionAutomationRule):

    allowed_actions = {
        VersionAutomationRule.ACTIVATE_VERSION_ACTION: actions.activate_version,
        VersionAutomationRule.SET_DEFAULT_VERSION_ACTION: actions.set_default_version,
    }

    class Meta:
        proxy = True

    def match(self, version, match_arg):
        try:
            match = re.search(
                match_arg, version.verbose_name
            )
            return bool(match), match
        except Exception as e:
            log.info('Error parsing regex: %s', e)
            return False, None

    @property
    def edit_url(self):
        return reverse(
            'projects_automation_rule_regex_edit',
            args=[self.project.slug, self.pk],
        )<|MERGE_RESOLUTION|>--- conflicted
+++ resolved
@@ -17,28 +17,6 @@
 from polymorphic.models import PolymorphicModel
 
 import readthedocs.builds.automation_actions as actions
-<<<<<<< HEAD
-=======
-from readthedocs.config import LATEST_CONFIGURATION_VERSION
-from readthedocs.core.utils import broadcast
-from readthedocs.projects.constants import (
-    BITBUCKET_COMMIT_URL,
-    BITBUCKET_URL,
-    GITHUB_BRAND,
-    GITHUB_COMMIT_URL,
-    GITHUB_URL,
-    GITHUB_PULL_REQUEST_URL,
-    GITHUB_PULL_REQUEST_COMMIT_URL,
-    GITLAB_COMMIT_URL,
-    GITLAB_URL,
-    PRIVACY_CHOICES,
-    PRIVATE,
-    MEDIA_TYPES,
-)
-from readthedocs.projects.models import APIProject, Project
-from readthedocs.projects.version_handling import determine_stable_version
-
->>>>>>> e53af663
 from readthedocs.builds.constants import (
     BRANCH,
     BUILD_STATE,
@@ -77,10 +55,10 @@
 from readthedocs.builds.version_slug import VersionSlugField
 from readthedocs.config import LATEST_CONFIGURATION_VERSION
 from readthedocs.core.utils import broadcast
-from readthedocs.oauth.models import RemoteRepository
 from readthedocs.projects.constants import (
     BITBUCKET_COMMIT_URL,
     BITBUCKET_URL,
+    GITHUB_BRAND,
     GITHUB_COMMIT_URL,
     GITHUB_PULL_REQUEST_COMMIT_URL,
     GITHUB_PULL_REQUEST_URL,
